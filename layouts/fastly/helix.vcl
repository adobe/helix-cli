#
# Copyright 2018 Adobe. All rights reserved.
# This file is licensed to you under the Apache License, Version 2.0 (the "License");
# you may not use this file except in compliance with the License. You may obtain a copy
# of the License at http://www.apache.org/licenses/LICENSE-2.0
#
# Unless required by applicable law or agreed to in writing, software distributed under
# the License is distributed on an "AS IS" BASIS, WITHOUT WARRANTIES OR REPRESENTATIONS
# OF ANY KIND, either express or implied. See the License for the specific language
# governing permissions and limitations under the License.
#

# Determines the current strain, and sets the X-Strain header
sub hlx_strain {
  # TODO: add X-Strain-Key as a random-generated, validation property
  # read strain from URL query string
  if (subfield(req.url.qs, "hlx_strain", "&")) {
    set req.http.X-Strain = subfield(req.url.qs, "hlx_strain", "&");
  }
  # read strain from Cookie
  if (req.http.Cookie:X-Strain) {
    set req.http.X-Strain = req.http.Cookie:X-Strain;
  }
  # we don't need cookies for anything else
  unset req.http.Cookie;
  # do not override strain if set in header
  if (!req.http.X-Strain) {
    set req.http.X-Strain = "default";

    # run custom strain resolution
    include "strains.vcl";
  }
}

# Gets the content owner for the current strain and sets the X-Owner header
sub hlx_owner {
  set req.http.X-Owner = table.lookup(strain_owners, req.http.X-Strain);
  if (!req.http.X-Owner) {
    set req.http.X-Owner = table.lookup(strain_owners, "default");
  }
}

# Gets the directory index for the current strain
sub hlx_index {
  set req.http.X-Index = table.lookup(strain_index_files, req.http.X-Strain);
  if (!req.http.X-Index) {
    set req.http.X-Index = table.lookup(strain_index_files, "default");
  }
}

# Gets the content repo
sub hlx_repo {
  set req.http.X-Repo = table.lookup(strain_repos, req.http.X-Strain);
  if (!req.http.X-Repo) {
    set req.http.X-Repo = table.lookup(strain_repos, "default");
  }
}

# Gets the content ref
sub hlx_ref {
  set req.http.X-Ref = table.lookup(strain_refs, req.http.X-Strain);
  # fall back to default strain
  if (!req.http.X-Ref) {
    set req.http.X-Ref = table.lookup(strain_refs, "default");
  }
  # if default isn't set, use 'master'
  if (!req.http.X-Ref) {
    set req.http.X-Root-Path = "master";
  }
}

# Gets the content path root
sub hlx_root_path {
  set req.http.X-Root-Path = table.lookup(strain_root_paths, req.http.X-Strain);
  if (!req.http.X-Root-Path) {
    set req.http.X-Root-Path = table.lookup(strain_root_paths, "default");
  }
  if (!req.http.X-Root-Path) {
    set req.http.X-Root-Path = "";
  }
}

sub hlx_action_root {
  set req.http.X-Action-Root = table.lookup(strain_action_roots, req.http.X-Strain);
  if (!req.http.X-Action-Root) {
    set req.http.X-Action-Root = table.lookup(strain_action_roots, "default");
  }
  #set req.http.X-Action-Root = "/trieloff/default/git-github-com-adobe-helix-cli-git--dirty--";
}

# Gets the github static repo
sub hlx_github_static_repo {
  set req.http.X-Github-Static-Repo = table.lookup(strain_github_static_repos, req.http.X-Strain);
  if (!req.http.X-Github-Static-Repo) {
    set req.http.X-Github-Static-Repo = table.lookup(strain_github_static_repos, "default");
  }
}

# Gets the github static owner
sub hlx_github_static_owner {
  set req.http.X-Github-Static-Owner = table.lookup(strain_github_static_owners, req.http.X-Strain);
  if (!req.http.X-Github-Static-Owner) {
    set req.http.X-Github-Static-Owner = table.lookup(strain_github_static_owners, "default");
  }
}

# Gets the github static ref
sub hlx_github_static_ref {
  set req.http.X-Github-Static-Ref = table.lookup(strain_github_static_refs, req.http.X-Strain);
  if (!req.http.X-Github-Static-Ref) {
    set req.http.X-Github-Static-Ref = table.lookup(strain_github_static_refs, "default");
  }
}

# rewrite required headers (called from recv)
sub hlx_headers_recv {
  # default conditions
  if (!req.http.Fastly-SSL) {
     error 801 "Force SSL";
  }
  # Header rewrite Request ID : 10
  if (!req.http.X-CDN-Request-ID) {
    set req.http.X-CDN-Request-ID = randomstr(8, "0123456789abcdef") + "-" + randomstr(4, "0123456789abcdef") + "-4" + randomstr(3, "0123456789abcdef") + "-" + randomstr(1, "89ab") + randomstr(3, "0123456789abcdef") + "-" + randomstr(12, "0123456789abcdef");
  }

  # Header rewrite Strain Cookie : 10
  if (!req.http.Set-Cookie) {
    set req.http.Set-Cookie = "X-Strain=" + req.http.X-Strain + "; Secure; HttpOnly; SameSite=Strict;";
  } else {
    set req.http.Set-Cookie = req.http.Set-Cookie "X-Strain=" + req.http.X-Strain + "; Secure; HttpOnly; SameSite=Strict;";
  }
}

# rewrite required hedaers (called from fetch)
sub hlx_headers_fetch {
  if ( req.http.X-Debug ) {
    # Header rewrite Backend Name : 10
    if (!beresp.http.X-Backend-Name) {
      set beresp.http.X-Backend-Name = beresp.backend.name;
    }
    # Header rewrite Response ID : 10
    if (!beresp.http.X-CDN-Request-ID) {
      set beresp.http.X-CDN-Request-ID = req.http.X-CDN-Request-ID;
    }
  }
}

sub hlx_headers_deliver {
  # Header rewrite HSTS : 10
  set resp.http.Strict-Transport-Security = "max-age=31536000; includeSubDomains";
  # Header rewrite Host : 10
  set resp.http.X-Host = req.http.Fastly-Orig-Host;
  # Response Condition: Debug (Response) Prio: 10
  if( req.http.X-Debug ) {
    # Header rewrite Backend URL : 10
    set resp.http.X-Backend-URL = req.url;
    # Header rewrite Branch : 10
    set resp.http.X-Branch = req.http.X-Branch;
    # Header rewrite Strain : 10
    set resp.http.X-Strain = req.http.X-Strain;
    # Header rewrite Strain : 10
    set resp.http.X-Github-Static-Ref = "@" + req.http.X-Github-Static-Ref;

<<<<<<< HEAD
    set resp.http.X-Dirname = req.http.X-Dirname;
=======
    set resp.http.X-Index = req.http.X-Index;
>>>>>>> d65aa5da
  }

  call hlx_deliver_errors;
}

# set backend (called from recv)
sub hlx_backend_recv {
  # Request Condition: Binaries only Prio: 10
  if( req.url ~ ".(jpg|png|gif)($|\?)" ) {
    set req.backend = F_GitHub;
  }
  
  # Request Condition: HTML Only Prio: 10
  if( req.url ~ ".(html)($|\?)" ) {
    set req.backend = F_runtime_adobe_io;
  }
  #end condition
}

sub vcl_recv {
#FASTLY recv

  call hlx_headers_recv;
  call hlx_backend_recv;

  # Set original URL, so that we can log it afterwards.
  # If request is on Fastly-FF, we shouldn't override it.
  if (!req.http.Fastly-FF) {
    set req.http.X-Orig-URL = req.url;
  }

  if (req.request != "HEAD" && req.request != "GET" && req.request != "FASTLYPURGE") {
    return(pass);
  }

  # shorten URL
  declare local var.owner STRING; # the GitHub user or org, e.g. adobe 
  declare local var.repo STRING; # the GitHub repo, e.g. project-helix
  declare local var.ref STRING; # the GitHub branch or revision, e.g. master
  declare local var.dir STRING; # the directory of the content
  declare local var.name STRING; # the name (without extension) of the resource
  declare local var.selector STRING; # the selector (between name and extension)
  declare local var.extension STRING;
  declare local var.branch STRING; # the branch of helix code to execute
  declare local var.strain STRING; # the resolved strain
  declare local var.action STRING; # the action to call
  declare local var.path STRING; # resource path
  declare local var.entry STRING; # bundler entry point

  if (req.http.Fastly-FF) {
    # disable ESI processing on Origin Shield
    set req.esi = false;
  } elseif ( req.url.ext == "html" ) {
       set req.http.x-esi = "1";
  }

  # Determine the Current Branch using the Host header
  # TODO: use Edge Side Dictinoaries to allow for more flexible configuration
  # NOTE: I'm doing this outside the following IF statement, because the re variable 
  # would be reset by running repeated regexps

  set var.branch = "www";

  if (req.http.Host ~ "^([^\.]+)\..+$") {
    set var.branch = re.group.1;
  }

  if (var.branch == "www") {
    set var.branch = "master";
  }

  set req.http.X-Orig-Host = req.http.Fastly-Orig-Host;
  set req.http.X-Host = req.http.Host;

  set req.http.X-Branch = var.branch;



  # Parse the Request URL, if this is a proper SSL-request 
  # (non-SSL gets redirected) to SSL-equivalent


  # Deliver static content addressed with /dist via default 'html' action.
  # todo: support for codeload or distinct function?
  if (!req.http.Fastly-FF && req.http.Fastly-SSL && req.url.path ~ "\/dist\/(.*)") {
    call hlx_github_static_ref;
    set var.ref = req.http.X-Github-Static-Ref;

    if (var.ref == "") {
      # use 'bundled' static content in openwhisk action
      call hlx_action_root;
      set req.backend = F_runtime_adobe_io;
      set req.url = "/api/v1/web" + req.http.X-Action-Root + "html" + "?path=" + req.url.path;

    } else {
      # use github as static files provider
      call hlx_github_static_owner;
      set var.owner = req.http.X-Github-Static-Owner;

      call hlx_github_static_repo;
      set var.repo = req.http.X-Github-Static-Repo;

      set req.backend = F_GitHub;
      set req.url = "/" + var.owner + "/" + var.repo + "/" + var.ref + "/" + re.group.1;
    }
  } elsif (!req.http.Fastly-FF && req.http.Fastly-SSL && (req.url.basename ~ "(^[^\.]+)(\.?(.+))?(\.[^\.]*$)" || req.url.basename == "")) {
    # Parse the URL

    call hlx_strain;
    set var.strain = req.http.X-Strain;

    call hlx_owner;
    set var.owner = req.http.X-Owner;

    call hlx_repo;
    set var.repo = req.http.X-Repo;

    call hlx_ref;
    set var.ref = req.http.X-Ref;

    call hlx_root_path;
    if (req.http.X-Dirname) {
      # set root path based on strain-specific dirname (strips away strain root)
      set var.dir = req.http.X-Root-Path + req.http.X-Dirname;
    } else {
      set var.dir = req.http.X-Root-Path + req.url.dirname;
    }

<<<<<<< HEAD
    # repeat the regex in case another re-function has been called in the meantime
    if (req.url.basename ~ "(^[^\.]+)(\.?(.+))?(\.[^\.]*$)") {
      set var.name = re.group.1;
      set var.selector = re.group.3;
=======
    if (req.url.basename ~ "(^[^\.]+)(\.?(.+))?(\.[^\.]*$)") {
      set var.name = re.group.1;
      set var.selector = re.group.3;
      set var.extension = regsub(req.url.ext, "^\.", "");
    } else {
      call hlx_index;
      if (req.http.X-Index ~ "(^[^\.]+)\.?(.*)\.([^\.]+$)") {
        # determine directory index from strain config
        set var.name = re.group.1;
        set var.selector = re.group.2;
        set var.extension = re.group.3;
      } else {
        # force default directory index
        set req.http.X-Index = "default";
        set var.name = "index";
        set var.selector = "";
        set var.extension = "html";
      }
>>>>>>> d65aa5da
    }

    call hlx_action_root;

    
    
    if (var.selector ~ ".+") {
      set var.action = req.http.X-Action-Root + var.selector + "_" + var.extension;
    } else {
      set var.action = req.http.X-Action-Root + var.extension;
    }

    # check for images, and get them from GitHub
    if (req.url.ext ~ "(?i)(png|jpg|jpeg)") {
      if (req.backend == F_GitHub && req.restarts == 0) {
        if (server.identity !~ "-IAD$" && req.http.Fastly-FF !~ "-IAD") {
          set req.backend = ssl_shield_iad_va_us;
        }
        if (!req.backend.healthy) {
          # the shield datacenter is broken so dont go to it
          set req.backend = F_GitHub;
        }
      }
      set req.url = "/" + var.owner + "/" + var.repo + "/" + var.ref + "/" + var.dir + "/" + req.url.basename + "?" + req.url.qs;
    } else {
      # Invoke OpenWhisk
      set req.url = "/api/v1/web" + var.action + "?owner=" + var.owner + "&repo=" + var.repo + "&ref=" + var.ref + "&path=" + var.dir + "/" + var.name + ".md" + "&selector=" + var.selector + "&extension=" + req.url.ext + "&branch=" + var.branch + "&strain=" + var.strain + "&GITHUB_KEY=" + table.lookup(secrets, "GITHUB_TOKEN");
    }
  }

  # enable IO for image file-types
  if (req.url.ext ~ "(?i)(?:gif|png|jpe?g|webp)")  {
    set req.http.X-Fastly-Imageopto-Api = "fastly";
  }
 
  return(lookup);
}

sub hlx_fetch_errors {
  # Interpreting OpenWhisk errors is a bit tricky, because we don't have access to the JSON
  # of the response body. Instead we are using the Content-Length of known error messages
  # to determine the most likely root cause. Each root cause will get an internal status code
  # starting with 951, which is then handled by `hlx_error_errors` and `hlx_deliver_errors`
  if ( beresp.status == 404 && beresp.http.Content-Type=="application/json" && beresp.http.Content-Length=="74" ) {
      # ResponseObject: Unknown Extension
      error 951 "Unknown Extension";
  }

  if ( beresp.status == 404 && beresp.http.Content-Type=="application/json" && beresp.http.Content-Length=="69" ) {
      # ResponseObject: Unknown Extension
      error 952 "Wrong Code Path";
  }

  if ( beresp.status == 401 && beresp.http.Content-Type=="application/json" && beresp.http.Content-Length=="65" ) {
      # ResponseObject: Unknown Extension
      error 953 "Can't Call Action";
  }
} 

sub hlx_deliver_errors {
  # Cache Condition: OpenWhisk Error Prio: 10    
  if (resp.status == 951 ) {
     set resp.status = 404;
     set resp.response = "Not Found";
  }
  if (resp.status == 952 ) {
     set resp.status = 500;
     set resp.response = "Internal Server Error";
  }
  if (resp.status == 953 ) {
     set resp.status = 500;
     set resp.response = "Internal Server Error";
  }
}

sub hlx_error_errors {
  # Cache Condition: OpenWhisk Error Prio: 10  
  if (obj.status == 951 ) {
    set obj.http.Content-Type = "text/html";
    synthetic {"include:951.html"};
    return(deliver);
  }
  if (obj.status == 952 ) {
    set obj.http.Content-Type = "text/html";
    synthetic {"include:952.html"};
    return(deliver);
  }
  if (obj.status == 953 ) {
    set obj.http.Content-Type = "text/html";
    synthetic {"includde:953.html"};
    return(deliver);
  }
}

sub vcl_fetch {
#FASTLY fetch

  call hlx_fetch_errors;
  call hlx_headers_fetch;
 
  unset beresp.http.Set-Cookie;
  unset beresp.http.Vary;
  unset beresp.http.Expires;

  set beresp.http.Vary = "X-Debug, X-Strain";
 
  if (beresp.http.Expires || beresp.http.Surrogate-Control ~ "max-age" || beresp.http.Cache-Control ~ "(s-maxage|max-age)") {
    # override ttl
    } else {
    # apply a default ttl
    if (beresp.status == 200) {
      set beresp.ttl = 604800s;
      set beresp.http.Cache-Control = "max-age=604800, public";
 
      # apply a longer ttl for images
      if (req.url.ext ~ "(?i)(?:gif|png|jpe?g|webp)") {
        set beresp.ttl = 2592000s;
      }
 
    } else {
      set beresp.ttl = 60s;
    }
  }

  if ( req.http.x-esi ) {
    esi;
  }
 
  return(deliver);
}
 
sub vcl_hit {
#FASTLY hit
 
  if (!obj.cacheable) {
    return(pass);
  }
  return(deliver);
}
 
sub vcl_miss {
#FASTLY miss
  # set backend host
  if (req.backend == F_runtime_adobe_io) {
    set bereq.http.host = "runtime.adobe.io";
  } elsif (req.backend == F_GitHub) {
    set bereq.http.host = "raw.githubusercontent.com";
  }

  # set backend authentication
  if (req.backend == F_runtime_adobe_io) {
    set bereq.http.Authorization = table.lookup(secrets, "OPENWHISK_AUTH");
  }

  # making sure to get an uncompressed object for ESI
  if ( req.url.ext == "html" ) {
   unset bereq.http.Accept-Encoding;
  }

  return(fetch);
}
 
sub vcl_deliver {
#FASTLY deliver
  call hlx_headers_deliver;

  set resp.http.Set-Cookie = "X-Strain=" + req.http.X-Strain + "; Secure; HttpOnly; SameSite=Strict;";

  if (!req.http.X-Debug) {
    # Unless we are debugging, shut up chatty headers
    unset resp.http.Access-Control-Allow-Headers;
    unset resp.http.Access-Control-Allow-Methods;
    unset resp.http.Access-Control-Allow-Origin;
    unset resp.http.Perf-Br-Resp-Out;
    unset resp.http.Server;
    unset resp.http.X-Request-Id;
    unset resp.http.X-Backend-Name;
    unset resp.http.X-CDN-Request-ID;
    unset resp.http.Via;
    unset resp.http.X-Served-By;
    unset resp.http.X-Cache;
    unset resp.http.X-Cache-Hits;
    unset resp.http.X-Timer;
    unset resp.http.X-Backend-URL;
    unset resp.http.X-Branch;
    unset resp.http.X-Strain;
    unset resp.http.X-GW-Cache;
  }
  return(deliver);
}
 
sub vcl_error {
#FASTLY error
  call hlx_error_errors;
}
 
sub vcl_pass {
#FASTLY pass
  # set backend host
  if (req.backend == F_runtime_adobe_io) {
    set bereq.http.host = "runtime.adobe.io";
  } elsif (req.backend == F_GitHub) {
    set bereq.http.host = "raw.githubusercontent.com";
  }

  # making sure to get an uncompressed object for ESI
  if ( req.url.ext == "html" ) {
   unset bereq.http.Accept-Encoding;
  }

}
 
sub vcl_log {
#FASTLY log
}<|MERGE_RESOLUTION|>--- conflicted
+++ resolved
@@ -160,12 +160,9 @@
     set resp.http.X-Strain = req.http.X-Strain;
     # Header rewrite Strain : 10
     set resp.http.X-Github-Static-Ref = "@" + req.http.X-Github-Static-Ref;
-
-<<<<<<< HEAD
+    
     set resp.http.X-Dirname = req.http.X-Dirname;
-=======
     set resp.http.X-Index = req.http.X-Index;
->>>>>>> d65aa5da
   }
 
   call hlx_deliver_errors;
@@ -294,12 +291,7 @@
       set var.dir = req.http.X-Root-Path + req.url.dirname;
     }
 
-<<<<<<< HEAD
     # repeat the regex in case another re-function has been called in the meantime
-    if (req.url.basename ~ "(^[^\.]+)(\.?(.+))?(\.[^\.]*$)") {
-      set var.name = re.group.1;
-      set var.selector = re.group.3;
-=======
     if (req.url.basename ~ "(^[^\.]+)(\.?(.+))?(\.[^\.]*$)") {
       set var.name = re.group.1;
       set var.selector = re.group.3;
@@ -318,7 +310,6 @@
         set var.selector = "";
         set var.extension = "html";
       }
->>>>>>> d65aa5da
     }
 
     call hlx_action_root;
