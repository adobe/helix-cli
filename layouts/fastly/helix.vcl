#
# Copyright 2018 Adobe. All rights reserved.
# This file is licensed to you under the Apache License, Version 2.0 (the "License");
# you may not use this file except in compliance with the License. You may obtain a copy
# of the License at http://www.apache.org/licenses/LICENSE-2.0
#
# Unless required by applicable law or agreed to in writing, software distributed under
# the License is distributed on an "AS IS" BASIS, WITHOUT WARRANTIES OR REPRESENTATIONS
# OF ANY KIND, either express or implied. See the License for the specific language
# governing permissions and limitations under the License.
#

# Determines the current strain, and sets the X-Strain header
sub hlx_strain {
  # TODO: add X-Strain-Key as a random-generated, validation property
  # read strain from URL query string
  if (subfield(req.url.qs, "hlx_strain", "&")) {
    set req.http.X-Strain = subfield(req.url.qs, "hlx_strain", "&");
  }
  # read strain from Cookie
  if (req.http.Cookie:X-Strain) {
    set req.http.X-Strain = req.http.Cookie:X-Strain;
  }
  # we don't need cookies for anything else
  unset req.http.Cookie;
  # do not override strain if set in header
  if (!req.http.X-Strain) {
    set req.http.X-Strain = "default";

    # run custom strain resolution
    include "strains.vcl";
  }
}

# Gets the content whitelist for the current strain and sets the X-Allow header
sub hlx_allow {
  # starting permissive – change this for a more restrictive default
  set req.http.X-Allow = ".*";
  set req.http.X-Allow = table.lookup(strain_allow, req.http.X-Strain);
  if (!req.http.X-Allow) {
    set req.http.X-Allow = table.lookup(strain_allow, "default");
  }
}

# Gets the content blacklist for the current strain and sets the X-Deny header
sub hlx_deny {
  set req.http.X-Deny = "^.hlx$";
  set req.http.X-Deny = table.lookup(strain_deny, req.http.X-Strain);
  if (!req.http.X-Deny) {
    set req.http.X-Deny = table.lookup(strain_deny, "default");
  }
}

# Implements the content block list (to be called from vcl_recv)
sub hlx_block_recv {
  call hlx_deny;
  call hlx_allow;
}

# Gets the content owner for the current strain and sets the X-Owner header
sub hlx_owner {
  set req.http.X-Owner = table.lookup(strain_owners, req.http.X-Strain);
  if (!req.http.X-Owner) {
    set req.http.X-Owner = table.lookup(strain_owners, "default");
  }
}

# Gets the directory index for the current strain
sub hlx_index {
  set req.http.X-Index = table.lookup(strain_index_files, req.http.X-Strain);
  if (!req.http.X-Index) {
    set req.http.X-Index = table.lookup(strain_index_files, "default");
  }
}

# Gets the content repo
sub hlx_repo {
  set req.http.X-Repo = table.lookup(strain_repos, req.http.X-Strain);
  if (!req.http.X-Repo) {
    set req.http.X-Repo = table.lookup(strain_repos, "default");
  }
}

# Gets the content ref
sub hlx_ref {
  set req.http.X-Ref = table.lookup(strain_refs, req.http.X-Strain);
  # fall back to default strain
  if (!req.http.X-Ref) {
    set req.http.X-Ref = table.lookup(strain_refs, "default");
  }
  # if default isn't set, use 'master'
  if (!req.http.X-Ref) {
    set req.http.X-Root-Path = "master";
  }
}

# Gets the content path root
sub hlx_root_path {
  set req.http.X-Root-Path = table.lookup(strain_root_paths, req.http.X-Strain);
  if (!req.http.X-Root-Path) {
    set req.http.X-Root-Path = table.lookup(strain_root_paths, "default");
  }
  if (!req.http.X-Root-Path) {
    set req.http.X-Root-Path = "";
  }
}

sub hlx_action_root {
  set req.http.X-Action-Root = table.lookup(strain_action_roots, req.http.X-Strain);
  if (!req.http.X-Action-Root) {
    set req.http.X-Action-Root = table.lookup(strain_action_roots, "default");
  }
  #set req.http.X-Action-Root = "/trieloff/default/git-github-com-adobe-helix-cli-git--dirty--";
}

# Gets the github static repo
sub hlx_github_static_repo {
  set req.http.X-Github-Static-Repo = table.lookup(strain_github_static_repos, req.http.X-Strain);
  if (!req.http.X-Github-Static-Repo) {
    set req.http.X-Github-Static-Repo = table.lookup(strain_github_static_repos, "default");
  }
}

# Gets the github static owner
sub hlx_github_static_owner {
  set req.http.X-Github-Static-Owner = table.lookup(strain_github_static_owners, req.http.X-Strain);
  if (!req.http.X-Github-Static-Owner) {
    set req.http.X-Github-Static-Owner = table.lookup(strain_github_static_owners, "default");
  }
}

# Gets the github static root
sub hlx_github_static_root {
  set req.http.X-Github-Static-Root = table.lookup(strain_github_static_root, req.http.X-Strain);
  if (!req.http.X-Github-Static-Root) {
    set req.http.X-Github-Static-Root = table.lookup(strain_github_static_root, "default");
  }
  if (!req.http.X-Github-Static-Root) {
    set req.http.X-Github-Static-Root = "/";
  }
}

# Gets the github static ref
sub hlx_github_static_ref {
  set req.http.X-Github-Static-Ref = table.lookup(strain_github_static_refs, req.http.X-Strain);
  if (!req.http.X-Github-Static-Ref) {
    set req.http.X-Github-Static-Ref = table.lookup(strain_github_static_refs, "default");
  }
}

# rewrite required headers (called from recv)
sub hlx_headers_recv {
  # default conditions
  if (!req.http.Fastly-SSL) {
     error 801 "Force SSL";
  }
  # Header rewrite Request ID : 10
  if (!req.http.X-CDN-Request-ID) {
    set req.http.X-CDN-Request-ID = randomstr(8, "0123456789abcdef") + "-" + randomstr(4, "0123456789abcdef") + "-4" + randomstr(3, "0123456789abcdef") + "-" + randomstr(1, "89ab") + randomstr(3, "0123456789abcdef") + "-" + randomstr(12, "0123456789abcdef");
  }

  # Header rewrite Strain Cookie : 10
  if (!req.http.Set-Cookie) {
    set req.http.Set-Cookie = "X-Strain=" + req.http.X-Strain + "; Secure; HttpOnly; SameSite=Strict;";
  } else {
    set req.http.Set-Cookie = req.http.Set-Cookie "X-Strain=" + req.http.X-Strain + "; Secure; HttpOnly; SameSite=Strict;";
  }
}

# rewrite required headers (called from fetch)
sub hlx_headers_fetch {
  if ( req.http.X-Debug ) {
    # Header rewrite Backend Name : 10
    if (!beresp.http.X-Backend-Name) {
      set beresp.http.X-Backend-Name = beresp.backend.name;
    }
    # Header rewrite Response ID : 10
    if (!beresp.http.X-CDN-Request-ID) {
      set beresp.http.X-CDN-Request-ID = req.http.X-CDN-Request-ID;
    }
  }
}

sub hlx_headers_deliver {
  # Header rewrite HSTS : 10
  set resp.http.Strict-Transport-Security = "max-age=31536000; includeSubDomains";
  # Header rewrite Host : 10
  set resp.http.X-Host = req.http.Fastly-Orig-Host;
  # Response Condition: Debug (Response) Prio: 10

  set resp.http.X-Version = req.http.X-Version;

  if( req.http.X-Debug ) {
    # Header rewrite Backend URL : 10
    set resp.http.X-Backend-URL = req.url;
    # Header rewrite Branch : 10
    set resp.http.X-Branch = req.http.X-Branch;
    # Header rewrite Strain : 10
    set resp.http.X-Strain = req.http.X-Strain;
    # Header rewrite Strain : 10
    set resp.http.X-Github-Static-Ref = "@" + req.http.X-Github-Static-Ref;

    set resp.http.X-Dirname = req.http.X-Dirname;
    set resp.http.X-Index = req.http.X-Index;
    set resp.http.X-Action-Root = req.http.X-Action-Root;
    set resp.http.X-URL = req.http.X-URL;
    set resp.http.X-Root-Path = req.http.X-Root-Path;
 }

  call hlx_deliver_errors;
}

# set backend (called from recv)
sub hlx_backend_recv {
  set req.backend = F_AdobeRuntime;

  # Request Condition: Binaries only Prio: 10
  if( req.url ~ ".(jpg|png|gif)($|\?)" ) {
    set req.backend = F_GitHub;
  }

  # Request Condition: HTML Only Prio: 10
  if( req.url ~ ".(html)($|\?)" ) {
    set req.backend = F_AdobeRuntime;
  }
  #end condition
}

sub vcl_recv {
#FASTLY recv

  call hlx_headers_recv;
  call hlx_backend_recv;

  # Set original URL, so that we can log it afterwards.
  # If request is on Fastly-FF, we shouldn't override it.
  if (!req.http.Fastly-FF) {
    set req.http.X-Orig-URL = req.url;

    if (!req.http.X-URL) {
      set req.http.X-URL = req.url;
    }
  }

  if (req.request != "HEAD" && req.request != "GET" && req.request != "FASTLYPURGE") {
    return(pass);
  }

  # shorten URL
  declare local var.owner STRING; # the GitHub user or org, e.g. adobe
  declare local var.repo STRING; # the GitHub repo, e.g. project-helix
  declare local var.ref STRING; # the GitHub branch or revision, e.g. master
  declare local var.dir STRING; # the directory of the content
  declare local var.name STRING; # the name (without extension) of the resource
  declare local var.selector STRING; # the selector (between name and extension)
  declare local var.extension STRING;
  declare local var.branch STRING; # the branch of helix code to execute
  declare local var.strain STRING; # the resolved strain
  declare local var.action STRING; # the action to call
  declare local var.path STRING; # resource path
  declare local var.entry STRING; # bundler entry point

  if (req.http.Fastly-FF) {
    # disable ESI processing on Origin Shield
    set req.esi = false;
  } elseif ( req.url.ext == "html" ) {
       set req.http.x-esi = "1";
  }

  set var.branch = "www";

  if (req.http.Host ~ "^([^\.]+)\..+$") {
    set var.branch = re.group.1;
  }

  if (var.branch == "www") {
    set var.branch = "master";
  }

  set req.http.X-Orig-Host = req.http.Fastly-Orig-Host;
  # set req.http.X-URL = req.url;
  set req.http.X-Host = req.http.Host;

  set req.http.X-Branch = var.branch;


  call hlx_strain;
  set var.strain = req.http.X-Strain;

  # block bad requests – needs current strain and unchanged req.url
  call hlx_block_recv;

  # Parse the Request URL, if this is a proper SSL-request
  # (non-SSL gets redirected) to SSL-equivalent


  if (req.http.Fastly-SSL && (req.http.X-Static == "Static")) {
    # This is a static request.

    # Load important information from edge dicts
    call hlx_github_static_owner;
    set var.owner = req.http.X-Github-Static-Owner;

    call hlx_github_static_repo;
    set var.repo = req.http.X-Github-Static-Repo;

    call hlx_github_static_ref;
    set var.ref = req.http.X-Github-Static-Ref;

    call hlx_github_static_root;

    # TODO: check for URL ending with `/` and look up index file
    set var.path = req.http.X-URL;
    set var.entry = req.http.X-URL;

    # TODO: load magic flag
    set req.http.X-Plain = "true";

    # get it from OpenWhisk
    set req.backend = F_AdobeRuntime;

    set req.http.X-Action-Root = "/api/v1/web/" + table.lookup(secrets, "OPENWHISK_NAMESPACE") + "/default/hlx--static";
    set req.url = req.http.X-Action-Root + "?owner=" + var.owner + "&repo=" + var.repo + "&strain=" + var.strain + "&ref=" + var.ref + "&entry=" + var.entry + "&path=" + var.path + "&plain=true"  + "&allow=" urlencode(req.http.X-Allow) + "&deny=" urlencode(req.http.X-Deny) + "&root=" + req.http.X-Github-Static-Root;

  } elseif (req.http.Fastly-SSL && (req.http.X-Static == "Redirect")) {
    # Handle a redirect from static.js by
    # - fetching the resource from GitHub
    # - don't forget to override the Content-Type header
    set req.backend = F_GitHub;

  } elsif (!req.http.Fastly-FF && req.http.Fastly-SSL && (req.url.basename ~ "(^[^\.]+)(\.?(.+))?(\.[^\.]*$)" || req.url.basename == "")) {
    # This is a dynamic request.

    # Load important information from edge dicts
    call hlx_owner;
    set var.owner = req.http.X-Owner;

    call hlx_repo;
    set var.repo = req.http.X-Repo;

    call hlx_ref;
    set var.ref = req.http.X-Ref;

    call hlx_root_path;
    if (req.http.X-Dirname) {
      # set root path based on strain-specific dirname (strips away strain root)
      set var.dir = req.http.X-Root-Path + req.http.X-Dirname;
    } else {
      set var.dir = req.http.X-Root-Path + req.url.dirname;
    }
    set var.dir = regsuball(var.dir, "/+", "/");

    # repeat the regex in case another re-function has been called in the meantime
    if (req.url.basename ~ "(^[^\.]+)(\.?(.+))?(\.[^\.]*$)") {
      set var.name = re.group.1;
      set var.selector = re.group.3;
      set var.extension = regsub(req.url.ext, "^\.", "");
    } else {
      call hlx_index;
      # enable ESI
      set req.http.x-esi = "1";
      if (req.http.X-Index ~ "(^[^\.]+)\.?(.*)\.([^\.]+$)") {
        # determine directory index from strain config
        set var.name = re.group.1;
        set var.selector = re.group.2;
        set var.extension = re.group.3;
      } else {
        # force default directory index
        set req.http.X-Index = "default";
        set var.name = "index";
        set var.selector = "";
        set var.extension = "html";
      }
    }

    call hlx_action_root;

    if (var.selector ~ ".+") {
      set var.action = req.http.X-Action-Root + var.selector + "_" + var.extension;
    } else {
      set var.action = req.http.X-Action-Root + var.extension;
    }

    # check for images, and get them from GitHub
    if (req.url.ext ~ "(?i)(png|jpg|jpeg)") {
      if (req.backend == F_GitHub && req.restarts == 0) {
        if (server.identity !~ "-IAD$" && req.http.Fastly-FF !~ "-IAD") {
          set req.backend = ssl_shield_iad_va_us;
        }
        if (!req.backend.healthy) {
          # the shield datacenter is broken so dont go to it
          set req.backend = F_GitHub;
        }
      }

      set var.path = var.dir + "/" + req.url.basename;
      set var.path = regsuball(var.path, "/+", "/");
      set req.url = "/" + var.owner + "/" + var.repo + "/" + var.ref + var.path + "?" + req.url.qs;
    } else {
      # get (strain-specific) parameter whitelist
      include "params.vcl";


      set var.path = var.dir + "/" + var.name + ".md";
      set var.path = regsuball(var.path, "/+", "/");
      # Invoke OpenWhisk
      set req.url = "/api/v1/web" + var.action + 
        "?owner=" + var.owner + 
        "&repo=" + var.repo + 
        "&ref=" + var.ref + 
        "&path=" + var.path + 
        "&selector=" + var.selector + 
        "&extension=" + req.url.ext + 
        "&branch=" + var.branch + 
        "&strain=" + var.strain + 
        "&params=" + req.http.X-Encoded-Params;
    }
  }

  # enable IO for image file-types
  # but not for static images or redirected images
  if (req.url.ext ~ "(?i)(?:gif|png|jpe?g|webp)" && (req.http.X-Static != "Static") && (req.http.X-Static == "Redirect"))  {
    set req.http.X-Fastly-Imageopto-Api = "fastly";
  }

  # set X-Version initial value
  set req.http.X-Version = regsub(req.vcl, "([^.]+)\.(\d+)_(\d+)-(.*)", "\2");

  # run generated vcl
  include "dynamic.vcl";

  return(lookup);
}

sub hlx_fetch_errors {
  # Interpreting OpenWhisk errors is a bit tricky, because we don't have access to the JSON
  # of the response body. Instead we are using the Content-Length of known error messages
  # to determine the most likely root cause. Each root cause will get an internal status code
  # starting with 951, which is then handled by `hlx_error_errors` and `hlx_deliver_errors`
  if ( beresp.status == 404 && beresp.http.Content-Type=="application/json" && beresp.http.Content-Length=="74" ) {
      # ResponseObject: Unknown Extension
      error 951 "Unknown Extension";
  }

  if ( beresp.status == 404 && beresp.http.Content-Type=="application/json" && beresp.http.Content-Length=="69" ) {
      # ResponseObject: Unknown Extension
      error 952 "Wrong Code Path";
  }

  if ( beresp.status == 401 && beresp.http.Content-Type=="application/json" && beresp.http.Content-Length=="65" ) {
      # ResponseObject: Unknown Extension
      error 953 "Can't Call Action";
  }
}

sub hlx_deliver_errors {

  # Cache Condition: OpenWhisk Error Prio: 10
  if (resp.status == 951 ) {
     set resp.status = 404;
     set resp.response = "Not Found";
  }
  if (resp.status == 952 ) {
     set resp.status = 500;
     set resp.response = "Internal Server Error";
  }
  if (resp.status == 953 ) {
     set resp.status = 500;
     set resp.response = "Internal Server Error";
  }
}

sub hlx_error_errors {
  # Cache Condition: OpenWhisk Error Prio: 10
  if (obj.status == 951 ) {
    set obj.http.Content-Type = "text/html";
    synthetic {"include:951.html"};
    return(deliver);
  }
  if (obj.status == 952 ) {
    set obj.http.Content-Type = "text/html";
    synthetic {"include:952.html"};
    return(deliver);
  }
  if (obj.status == 953 ) {
    set obj.http.Content-Type = "text/html";
    synthetic {"include:953.html"};
    return(deliver);
  }
}

sub vcl_fetch {
#FASTLY fetch

  call hlx_fetch_errors;
  call hlx_headers_fetch;

  unset beresp.http.Set-Cookie;
  unset beresp.http.Vary;
  unset beresp.http.Expires;

  set beresp.http.Vary = "X-Debug, X-Strain";

  if (beresp.http.Expires || beresp.http.Surrogate-Control ~ "max-age" || beresp.http.Cache-Control ~ "(s-maxage|max-age)") {
    # override ttl
    } else {
    # apply a default ttl
    if (beresp.status == 200) {
      set beresp.ttl = 604800s;
      set beresp.http.Cache-Control = "max-age=604800, public";

      # apply a longer ttl for images
      if (req.url.ext ~ "(?i)(?:gif|png|jpe?g|webp)") {
        set beresp.ttl = 2592000s;
        set beresp.http.Cache-Control = "max-age=2592000, public";
      }

    } else {
      set beresp.ttl = 60s;
    }
  }

  if ( req.http.x-esi ) {
    esi;
  }

  if (beresp.http.X-Static == "Raw/Static") {
    if (beresp.status == 307) {
      // static.js returns a 307 if the response is greater than OpenWhisk's
      // delivery limit. We restart the request and deliver directly from
      // GitHub instead, carring over the Content-Type header that static.js guessed
      set req.http.X-Static = "Redirect";
      set req.url = beresp.http.Location;
      set req.http.X-Content-Type = beresp.http.X-Content-Type;
      restart;
    } else {
      return(deliver);
    }
  } elseif (req.http.X-Static == "Redirect") {
    // and this is where we fix the headers of the GitHub static response
    // so that they become digestible by a browser.
    // - recover Content-Type from X-Content-Type
    // - filter out GitHub-headers

    set beresp.http.Content-Type = req.http.X-Content-Type;
    unset beresp.http.X-Content-Type-Options;
    unset beresp.http.X-Frame-Options;
    unset beresp.http.X-XSS-Protection;
    unset beresp.http.Content-Security-Policy;

  } elseif ((beresp.status == 404 || beresp.status == 204) && !req.http.X-Disable-Static) {
    # That was a miss. Let's try to restart.
    set beresp.http.X-Status = beresp.status + "-Restart " + req.restarts;
    set beresp.status = 404;

    if (req.http.X-Static == "Static") {
      set req.http.X-Static = "Dynamic";
      set beresp.http.X-Static = "Dynamic";
    } else {
      set req.http.X-Static = "Static";
      set beresp.http.X-Static = "Static";
    }
    set req.url = req.http.X-URL;
    restart;
  }


  return(deliver);
}

sub vcl_hit {
#FASTLY hit

  if (!obj.cacheable) {
    return(pass);
  }
  return(deliver);
}

sub vcl_miss {
#FASTLY miss
  # set backend host
  if (req.backend == F_AdobeRuntime) {
    set bereq.http.host = "adobeioruntime.net";
  } elsif (req.backend == F_GitHub) {
    set bereq.http.host = "raw.githubusercontent.com";
  }

  # set backend authentication
  if (req.backend == F_AdobeRuntime) {
    set bereq.http.Authorization = table.lookup(secrets, "OPENWHISK_AUTH");
  }

  # making sure to get an uncompressed object for ESI
  if ( req.url.ext == "html" ) {
   unset bereq.http.Accept-Encoding;
  }

  return(fetch);
}

sub vcl_deliver {
#FASTLY deliver
  call hlx_headers_deliver;

  if (req.http.X-Strain&&req.http.X-Sticky=="true") {
    set resp.http.Set-Cookie = "X-Strain=" + req.http.X-Strain + "; Secure; HttpOnly; SameSite=Strict;";
  }

  if (!req.http.X-Debug) {
    # Unless we are debugging, shut up chatty headers
    unset resp.http.Access-Control-Allow-Headers;
    unset resp.http.Access-Control-Allow-Methods;
    unset resp.http.Access-Control-Allow-Origin;
    unset resp.http.Perf-Br-Resp-Out;
    unset resp.http.Server;
    unset resp.http.Via;
    unset resp.http.X-Backend-Name;
    unset resp.http.X-Backend-URL;
    unset resp.http.X-Branch;
    unset resp.http.X-Cache-Hits;
    unset resp.http.X-Cache;
    unset resp.http.X-CDN-Request-ID;
<<<<<<< HEAD
=======
    unset resp.http.X-Content-Type-Options;
>>>>>>> 9c4e07fe
    unset resp.http.X-Content-Type;
    unset resp.http.X-Fastly-Request-ID;
    unset resp.http.X-Frame-Options;
    unset resp.http.X-Geo-Block-List;
    unset resp.http.X-GitHub-Request-Id;
    unset resp.http.X-GW-Cache;
<<<<<<< HEAD
    unset resp.http.X-Request-Id;
    unset resp.http.X-Served-By;
    unset resp.http.X-Static;
    unset resp.http.X-Sticky;
    unset resp.http.X-Strain;
    unset resp.http.X-Timer;
    unset resp.http.X-URL;
=======
    unset resp.http.x-openwhisk-activation-id;
    unset resp.http.X-Request-Id;
    unset resp.http.X-Served-By;
    unset resp.http.X-Static;
    unset resp.http.X-Strain;
    unset resp.http.X-Timer;
    unset resp.http.X-URL;
    unset resp.http.x-xss-protection;
>>>>>>> 9c4e07fe
  }
  return(deliver);
}

sub vcl_error {
#FASTLY error
  call hlx_error_errors;
}

sub vcl_pass {
#FASTLY pass
  # set backend host
  if (req.backend == F_AdobeRuntime) {
    set bereq.http.host = "adobeioruntime.net";
  } elsif (req.backend == F_GitHub) {
    set bereq.http.host = "raw.githubusercontent.com";
  }

  # making sure to get an uncompressed object for ESI
  if ( req.url.ext == "html" ) {
   unset bereq.http.Accept-Encoding;
  }

}

sub vcl_log {
#FASTLY log
}<|MERGE_RESOLUTION|>--- conflicted
+++ resolved
@@ -621,17 +621,14 @@
     unset resp.http.X-Cache-Hits;
     unset resp.http.X-Cache;
     unset resp.http.X-CDN-Request-ID;
-<<<<<<< HEAD
-=======
     unset resp.http.X-Content-Type-Options;
->>>>>>> 9c4e07fe
     unset resp.http.X-Content-Type;
     unset resp.http.X-Fastly-Request-ID;
     unset resp.http.X-Frame-Options;
     unset resp.http.X-Geo-Block-List;
     unset resp.http.X-GitHub-Request-Id;
     unset resp.http.X-GW-Cache;
-<<<<<<< HEAD
+    unset resp.http.x-openwhisk-activation-id;
     unset resp.http.X-Request-Id;
     unset resp.http.X-Served-By;
     unset resp.http.X-Static;
@@ -639,16 +636,7 @@
     unset resp.http.X-Strain;
     unset resp.http.X-Timer;
     unset resp.http.X-URL;
-=======
-    unset resp.http.x-openwhisk-activation-id;
-    unset resp.http.X-Request-Id;
-    unset resp.http.X-Served-By;
-    unset resp.http.X-Static;
-    unset resp.http.X-Strain;
-    unset resp.http.X-Timer;
-    unset resp.http.X-URL;
     unset resp.http.x-xss-protection;
->>>>>>> 9c4e07fe
   }
   return(deliver);
 }
