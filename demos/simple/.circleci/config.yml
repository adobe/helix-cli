version: 2
jobs:
  build:
    docker:
      # specify the version you desire here
      - image: circleci/node:8-stretch
    steps:
        - checkout

        - run:
            name: Provide package-lock.json
            command:  test ! -f package.json && touch package-lock.json || echo "package.json exists"

        # Download and cache dependencies
        - restore_cache:
            keys:
            - v1-dependencies-{{ checksum "package-lock.json" }}
            - v1-dependencies-

        - run:
            name: Installing Dependencies
            command: test -f package.json && npm install || echo "package.json does not exist"

        - run:
            name: Installing Helix CLI
            command: npm install @adobe/helix-cli --save=false

        - save_cache:
            paths:
                - node_modules
            key: v1-dependencies-{{ checksum "package-lock.json" }}

        - run:
            name: Reset package-lock.json
            command:  test ! -f package.json && rm package-lock.json || echo "package.json exists"

        - run:
            name: Building Templates
            command: npx hlx build

        - run:
            name: Resetting Working Copy
            command: git status; git checkout -- .

        - run:
            name: Deploying to Adobe I/O Runtime
<<<<<<< HEAD
            command: npx hlx deploy --no-auto | cat
=======
            command: npx hlx deploy
>>>>>>> 5c748c7c

        - run:
            name: Activate CDN
            command: npx hlx publish | cat

        - run:
            name: Test Performance
            command: |
                mkdir -p junit
                if [ ! -z $HLX_CALIBRE_AUTH ]; then
                    npx hlx perf --junit junit/test-results.xml
                else
                    echo "Add HLX_CALIBRE_AUTH to your CircleCI config to enable performance testing"
                fi

        - store_test_results:
            path: junit<|MERGE_RESOLUTION|>--- conflicted
+++ resolved
@@ -44,11 +44,7 @@
 
         - run:
             name: Deploying to Adobe I/O Runtime
-<<<<<<< HEAD
-            command: npx hlx deploy --no-auto | cat
-=======
-            command: npx hlx deploy
->>>>>>> 5c748c7c
+            command: npx hlx deploy | cat
 
         - run:
             name: Activate CDN
