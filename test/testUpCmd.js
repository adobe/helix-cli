/*
 * Copyright 2018 Adobe. All rights reserved.
 * This file is licensed to you under the Apache License, Version 2.0 (the "License");
 * you may not use this file except in compliance with the License. You may obtain a copy
 * of the License at http://www.apache.org/licenses/LICENSE-2.0
 *
 * Unless required by applicable law or agreed to in writing, software distributed under
 * the License is distributed on an "AS IS" BASIS, WITHOUT WARRANTIES OR REPRESENTATIONS
 * OF ANY KIND, either express or implied. See the License for the specific language
 * governing permissions and limitations under the License.
 */

/* eslint-env mocha */
/* eslint-disable no-unused-expressions */
const assert = require('assert');
const path = require('path');
const fse = require('fs-extra');
const {
  initGit,
  assertHttp,
  createTestRoot,
} = require('./utils.js');

const UpCommand = require('../src/up.cmd');

const TEST_DIR = path.resolve('test/integration');

describe('Integration test for up command', () => {
  let testDir;
  let buildDir;

  beforeEach(async function before() {
    this.timeout(20000);
    const testRoot = await createTestRoot();
    testDir = path.resolve(testRoot, 'project');
    buildDir = path.resolve(testRoot, '.hlx/build');
    await fse.copy(TEST_DIR, testDir);
  });

  it('up command fails outside git repository', (done) => {
    new UpCommand()
      .withCacheEnabled(false)
      .withFiles([path.join(testDir, 'src', '*.htl')])
      .withTargetDir(buildDir)
      .withDirectory(testDir)
      .run()
      .then(() => assert.fail('hlx up without .git should fail.'))
      .catch((err) => {
        assert.equal(err.message, 'Unable to start helix: Local README.md or index.md must be inside a valid git repository.');
        done();
      })
      .catch(done);
  });

  it('up command succeeds and can be stopped', (done) => {
    initGit(testDir);
    new UpCommand()
      .withCacheEnabled(false)
      .withFiles([path.join(testDir, 'src', '*.htl')])
      .withTargetDir(buildDir)
      .withDirectory(testDir)
      .withHttpPort(0)
      .on('started', (cmd) => {
        // eslint-disable-next-line no-console
        console.log(`test server running on port ${cmd.project.server.port}`);
        cmd.stop();
      })
      .on('stopped', () => {
        done();
      })
      .run()
      .catch(done);
  }).timeout(5000);

  it('up command delivers correct response.', (done) => {
    initGit(testDir);
    let error = null;
    const cmd = new UpCommand()
      .withCacheEnabled(false)
      .withFiles([path.join(testDir, 'src', '*.htl')])
      .withTargetDir(buildDir)
      .withDirectory(testDir)
      .withHttpPort(0);

    const myDone = (err) => {
      error = err;
      return cmd.stop();
    };

    cmd
      .on('started', async () => {
        try {
          const replacements = [
            { pattern: 'welcome.txt', with: 'welcome.bc53b44e.txt' },
          ];
          await assertHttp(`http://localhost:${cmd.project.server.port}/index.html`, 200, 'simple_response.html', replacements);
<<<<<<< HEAD
          await assertHttp(`http://localhost:${cmd.project.server.port}/welcome.bc53b44e.txt`, 200, 'welcome_response.txt');
=======
          await assertHttp(`http://localhost:${cmd.project.server.port}/dist/${welcomeTxtName}`, 200, 'welcome_response.txt');
>>>>>>> ed94cf00
          myDone();
        } catch (e) {
          myDone(e);
        }
      })
      .on('stopped', () => {
        done(error);
      })
      .run()
      .catch(done);
  }).timeout(5000);

  it.skip('up command delivers modified sources and delivers correct response.', (done) => {
    // somehow doesn't work. when executing together with other tests, the bundler doesn't detect
    // changes to the source files.
    const srcFile = path.resolve(testDir, 'src/html2.htl');
    const dstFile = path.resolve(testDir, 'src/html.htl');

    initGit(testDir);
    let error = null;
    const cmd = new UpCommand()
      .withCacheEnabled(false)
      .withFiles([path.join(testDir, 'src', '*.htl')])
      .withTargetDir(buildDir)
      .withDirectory(testDir)
      .withHttpPort(0);

    const myDone = (err) => {
      error = err;
      return cmd.stop();
    };

    cmd
      .on('started', async () => {
        try {
          const replacements = [
            { pattern: 'welcome.txt', with: 'welcome.bc53b44e.txt' },
          ];
          await assertHttp(`http://localhost:${cmd.project.server.port}/index.html`, 200, 'simple_response.html', replacements);
          await assertHttp(`http://localhost:${cmd.project.server.port}/dist/welcome.bc53b44e.txt`, 200, 'welcome_response.txt');
          await fse.copy(srcFile, dstFile);
        } catch (e) {
          myDone(e);
        }
      })
      .on('stopped', () => {
        done(error);
      })
      .on('build', async () => {
        try {
          await assertHttp(`http://localhost:${cmd.project.server.port}/index.html`, 200, 'simple_response2.html');
          myDone();
        } catch (e) {
          myDone(e);
        }
      })
      .run()
      .catch(done);
  }).timeout(10000);

  it.skip('up command delivers modified static files and delivers correct response.', (done) => {
    const srcFile = path.resolve(testDir, 'src/welcome2.txt');
    const dstFile = path.resolve(testDir, 'src/welcome.txt');

    initGit(testDir);
    let error = null;
    const cmd = new UpCommand()
      .withCacheEnabled(false)
      .withFiles([path.join(testDir, 'src', '*.htl')])
      .withTargetDir(buildDir)
      .withDirectory(testDir)
      .withHttpPort(0);

    const myDone = (err) => {
      error = err;
      return cmd.stop();
    };

    cmd
      .on('started', async () => {
        try {
          const replacements = [
            { pattern: 'welcome.txt', with: 'welcome.bc53b44e.txt' },
          ];
          await assertHttp(`http://localhost:${cmd.project.server.port}/index.html`, 200, 'simple_response.html', replacements);
          await assertHttp(`http://localhost:${cmd.project.server.port}/dist/welcome.bc53b44e.txt`, 200, 'welcome_response.txt');
          await fse.copy(srcFile, dstFile);
        } catch (e) {
          myDone(e);
        }
      })
      .on('stopped', () => {
        done(error);
      })
      .on('build', async () => {
        try {
          await assertHttp(`http://localhost:${cmd.project.server.port}/dist/welcome.bc53b44e.txt`, 200, 'welcome_response2.txt');
          myDone();
        } catch (e) {
          myDone(e);
        }
      })
      .run()
      .catch(done);
  }).timeout(10000);
});<|MERGE_RESOLUTION|>--- conflicted
+++ resolved
@@ -94,11 +94,7 @@
             { pattern: 'welcome.txt', with: 'welcome.bc53b44e.txt' },
           ];
           await assertHttp(`http://localhost:${cmd.project.server.port}/index.html`, 200, 'simple_response.html', replacements);
-<<<<<<< HEAD
-          await assertHttp(`http://localhost:${cmd.project.server.port}/welcome.bc53b44e.txt`, 200, 'welcome_response.txt');
-=======
-          await assertHttp(`http://localhost:${cmd.project.server.port}/dist/${welcomeTxtName}`, 200, 'welcome_response.txt');
->>>>>>> ed94cf00
+          await assertHttp(`http://localhost:${cmd.project.server.port}/dist/welcome.bc53b44e.txt`, 200, 'welcome_response.txt');
           myDone();
         } catch (e) {
           myDone(e);
