--- conflicted
+++ resolved
@@ -30,14 +30,6 @@
   let hlxDir;
   let buildDir;
   let strainsFile;
-<<<<<<< HEAD
-  let testRoot;
-=======
-  let srcFile;
-  let zipFile;
-  let distDir;
-  let staticFile;
->>>>>>> 70634442
   let replayheaders;
   let cwd;
 
@@ -140,57 +132,6 @@
     const thirdrun = fs.readFileSync(strainsFile).toString();
     assert.notEqual(firstrun, thirdrun);
   }).timeout(10000);
-<<<<<<< HEAD
-=======
-
-
-  it('includes the static files into the zip for static-content=bundled', async () => {
-    await new DeployCommand()
-      .withDirectory(testRoot)
-      .withWskHost('runtime.adobe.io')
-      .withWskAuth('secret-key')
-      .withWskNamespace('hlx')
-      .withPrefix('my-prefix-')
-      .withEnableAuto(false)
-      .withEnableDirty(true)
-      .withDryRun(true)
-      .withContent('git@github.com:adobe/helix-cli')
-      .withTarget(buildDir)
-      .withStrainFile(strainsFile)
-      .withStaticContent('bundled')
-      .withDistDir(distDir)
-      .run();
-
-    await assertZipEntry(zipFile, 'dist/style.css');
-  });
-
-  it('prepares the static content for github distribution', async () => {
-    await new DeployCommand()
-      .withDirectory(testRoot)
-      .withWskHost('runtime.adobe.io')
-      .withWskAuth('secret-key')
-      .withWskNamespace('hlx')
-      .withPrefix('my-prefix-')
-      .withEnableAuto(false)
-      .withEnableDirty(true)
-      .withDryRun(true)
-      .withContent('git@github.com:adobe/helix-cli')
-      .withTarget(buildDir)
-      .withStrainFile(strainsFile)
-      .withStaticContent('github')
-      .withDistDir(distDir)
-      .run();
-
-    const gitDir = path.resolve(hlxDir, 'tmp/gh-static/my-prefix-');
-    await assertFile(path.resolve(gitDir, 'style.css'));
-
-    const strains = strainconfig.load(fs.readFileSync(strainsFile).toString());
-    assert.equal(strains[0].githubStatic.repo, 'helix-cli');
-    assert.equal(strains[0].githubStatic.ref, '0000000000000000000000000000');
-    // todo: this will probably fail on a fork
-    assert.equal(strains[0].githubStatic.owner, 'adobe');
-  });
->>>>>>> 70634442
 });
 
 describe('DeployCommand #unittest', () => {
