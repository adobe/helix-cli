--- conflicted
+++ resolved
@@ -171,18 +171,6 @@
   it('hlx up with --local-repo works', () => {
     new CLI()
       .withCommandExecutor('up', mockUp)
-<<<<<<< HEAD
-      .run(['up', '--local-repo']);
-    sinon.assert.calledWith(mockUp.withLocalRepo, ['.']);
-    sinon.assert.calledOnce(mockUp.run);
-  });
-
-  it('hlx up defaults to local repo .', () => {
-    new CLI()
-      .withCommandExecutor('up', mockUp)
-      .run(['up']);
-    sinon.assert.calledWith(mockUp.withLocalRepo, ['.']);
-=======
       .run(['up', '--local-repo', 'foo']);
     sinon.assert.calledWith(mockUp.withLocalRepo, ['foo']);
     sinon.assert.calledOnce(mockUp.run);
@@ -201,7 +189,6 @@
       .withCommandExecutor('up', mockUp)
       .run(['up', '--no-local-repo']);
     sinon.assert.calledWith(mockUp.withLocalRepo, []);
->>>>>>> baf94fee
     sinon.assert.calledOnce(mockUp.run);
   });
 
