--- conflicted
+++ resolved
@@ -30,11 +30,7 @@
     mockPackage = sinon.createStubInstance(PackageCommand);
     mockPackage.withTarget.returnsThis();
     mockPackage.withOnlyModified.returnsThis();
-<<<<<<< HEAD
-=======
-    mockPackage.withStatic.returnsThis();
     mockPackage.withMinify.returnsThis();
->>>>>>> 2e3983c0
     mockPackage.run.returnsThis();
   });
 
