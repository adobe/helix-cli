--- conflicted
+++ resolved
@@ -53,11 +53,7 @@
       .withDirectory(testRoot)
       .withTarget(buildDir)
       .withOnlyModified(false)
-<<<<<<< HEAD
-=======
-      .withStatic('both')
       .withMinify(false)
->>>>>>> 2e3983c0
       .on('create-package', (info) => {
         created[info.name] = true;
       })
