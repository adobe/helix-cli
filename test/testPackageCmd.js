/*
 * Copyright 2018 Adobe. All rights reserved.
 * This file is licensed to you under the Apache License, Version 2.0 (the "License");
 * you may not use this file except in compliance with the License. You may obtain a copy
 * of the License at http://www.apache.org/licenses/LICENSE-2.0
 *
 * Unless required by applicable law or agreed to in writing, software distributed under
 * the License is distributed on an "AS IS" BASIS, WITHOUT WARRANTIES OR REPRESENTATIONS
 * OF ANY KIND, either express or implied. See the License for the specific language
 * governing permissions and limitations under the License.
 */

/* eslint-env mocha */
process.env.HELIX_FETCH_FORCE_HTTP1 = 'true';
process.env.HELIX_PIPELINE_FORCE_HTTP1 = 'true';

const assert = require('assert');
const fs = require('fs-extra');
const $ = require('shelljs');
const path = require('path');
const nock = require('nock');
const {
  createTestRoot, assertFile, assertZipEntries, getTestModules,
} = require('./utils.js');
const PackageCommand = require('../src/package.cmd.js');

describe('hlx package (Integration)', () => {
  let testRoot;
  let hlxDir;
  let buildDir;
  let testModules;

  before(async function beforeAll() {
    this.timeout(60000); // ensure enough time for installing modules on slow machines
    testModules = [await getTestModules(), ...module.paths];
  });

  beforeEach(async () => {
    testRoot = await createTestRoot();
    hlxDir = path.resolve(testRoot, '.hlx');
    buildDir = path.resolve(hlxDir, 'build');
    await fs.copy(path.resolve(__dirname, 'integration'), testRoot);
  });

  afterEach(async () => {
    await fs.remove(testRoot);
    nock.cleanAll();
  });

  it.only('package creates correct package', async () => {
    const created = {};
    const ignored = {};
    await new PackageCommand()
      .withModulePaths(testModules)
      .withDirectory(testRoot)
      .withTarget(buildDir)
      .withFiles([
        'src/html.htl',
        'src/html.pre.js',
        'src/helper.js',
        'src/utils/another_helper.js',
        'src/third_helper.js',
      ])
      .withOnlyModified(false)
      .withMinify(false)
      .on('create-package', (info) => {
        created[info.name] = true;
      })
      .on('ignore-package', (info) => {
        ignored[info.name] = true;
      })
      .run();

    // verify build output
    assertFile(path.resolve(buildDir, 'src', 'html.js'));
    assertFile(path.resolve(buildDir, 'src', 'html.script.js'));
    assertFile(path.resolve(buildDir, 'src', 'html.script.js.map'));
    assertFile(path.resolve(buildDir, 'src', 'html.info.json'));
    assertFile(path.resolve(buildDir, 'src', 'html.bundle.cjs'));
    assertFile(path.resolve(buildDir, 'src', 'html.zip'));

    assert.deepEqual(created, {
      html: true,
    }, 'created packages');
    assert.deepEqual(ignored, {}, 'ignored packages');

    await assertZipEntries(
      path.resolve(buildDir, 'src', 'html.zip'),
      ['package.json', 'index.js'],
    );

    // execute html script
    {
      const bundle = path.resolve(buildDir, 'src', 'html.bundle.cjs');
      // eslint-disable-next-line global-require,import/no-dynamic-require
      const { main } = require(bundle);
      // eslint-disable-next-line no-underscore-dangle
      process.env.__OW_ACTION_NAME = '/foo/bar/zoo@1.2.3';
      // eslint-disable-next-line no-underscore-dangle
      process.env.__OW_ACTIVATION_ID = '1234';
      nock('https://raw.githubusercontent.com')
        .get('/adobe/helix-pages/main/helix-markup.yaml')
        .reply(404);
      nock('https://main--helix-pages--adobe.hlx.page')
        .get('/README.md')
        .reply(200, '# foo');
      const ret = await main({
        owner: 'adobe',
        repo: 'helix-pages',
        ref: 'main',
        path: '/README.md',
        content: {
          body: '# foo',
        },
      });
      delete ret.headers['server-timing'];
      delete ret.headers['cache-control'];
      assert.deepEqual(ret, {
        body: "<!DOCTYPE html><html>\n\t<head>\n\t\t<title>Example</title>\n\t\t<link rel=\"related\" href=\"/welcome.txt\">\n\t</head>\n\t<body>\n\t\tNothing happens here, yet.\n\n\t\t<h1>Here are a few things I know:</h1>\n\t\t<dl>\n\t\t\t<dt>Requested Content</dt>\n\t\t\t<dd><code>/README.md</code></dd>\n\n\t\t\t<dt>Title</dt>\n\t\t\t<dd><code>foo</code></dd>\n\t\t</dl>\n\t\t<!-- anyway, here's the full content-->\n\t\t<main>\n\t\t<h1 id=\"foo\">foo</h1>\n\t\t</main>\n\t</body>\n</html>",
        headers: {
<<<<<<< HEAD
          'content-type': 'text/html;charset=UTF-8',
          link: '</welcome.txt>; rel="related"',
          'surrogate-key': 'o8y/soib3WfdwqXW',
          'x-invocation-id': '1234',
=======
          'Content-Type': 'text/html',
>>>>>>> 33cf8f16
        },
        statusCode: 200,
      });
      delete require.cache[require.resolve(bundle)];
    }
  }).timeout(60000);
});

describe('hlx package (custom pipeline)', function suite() {
  this.timeout(60000);

  let testRoot;
  let hlxDir;
  let buildDir;
  let projectDir;

  beforeEach(async () => {
    testRoot = await createTestRoot();
    projectDir = path.resolve(testRoot, 'project');
    hlxDir = path.resolve(projectDir, '.hlx');
    buildDir = path.resolve(hlxDir, 'build');
    await fs.copy(path.resolve(__dirname, 'integration'), projectDir);
  });

  afterEach(async () => {
    await fs.remove(testRoot);
  });

  it('package installs a default pipeline', async () => {
    await new PackageCommand()
      .withDirectory(projectDir)
      .withTarget(buildDir)
      .withFiles([
        'src/html.htl',
        'src/html.pre.js',
      ])
      .withOnlyModified(false)
      .withMinify(false)
      .run();

    // verify build output
    assertFile(path.resolve(buildDir, 'src', 'html.js'));
    const pipelinePackageJson = path.resolve(buildDir, 'node_modules', '@adobe/helix-pipeline', 'package.json');
    assertFile(pipelinePackageJson);
  });

  it('package installs the correct custom pipeline', async () => {
    await new PackageCommand()
      .withDirectory(projectDir)
      .withTarget(buildDir)
      .withFiles([
        'src/html.htl',
        'src/html.pre.js',
      ])
      .withOnlyModified(false)
      .withMinify(false)
      .withCustomPipeline('@adobe/helix-pipeline@1.0.0')
      .run();

    // verify build output
    assertFile(path.resolve(buildDir, 'src', 'html.js'));
    const pipelinePackageJson = path.resolve(buildDir, 'node_modules', '@adobe/helix-pipeline', 'package.json');
    assertFile(pipelinePackageJson);
    const pkg = await fs.readJson(pipelinePackageJson);
    assert.equal(pkg.version, '1.0.0');
  });

  it.skip('package installs the correct custom pipeline via directory', async () => {
    // checkout clone of helix-pipeline
    const pipelineDir = path.resolve(testRoot, 'my-pipeline');
    $.exec(`git clone --branch main --quiet --depth 1 https://github.com/adobe/helix-pipeline.git ${pipelineDir}`);
    const pwd = process.cwd();
    try {
      $.cd(pipelineDir);
      $.exec('npm install --only=prod --prefer-offline --no-bin-links --no-audit --no-fund');
    } finally {
      $.cd(pwd);
    }

    // add some marker to the package.json
    const pkgJson = await fs.readJson(path.resolve(pipelineDir, 'package.json'));
    const version = `${pkgJson.version}-test`;
    pkgJson.version = version;
    await fs.writeJson(path.resolve(pipelineDir, 'package.json'), pkgJson);

    await new PackageCommand()
      .withDirectory(projectDir)
      .withTarget(buildDir)
      .withFiles([
        'src/html.htl',
        'src/html.pre.js',
      ])
      .withOnlyModified(false)
      .withMinify(false)
      .withCustomPipeline('../my-pipeline')
      .run();

    // verify build output
    assertFile(path.resolve(buildDir, 'src', 'html.js'));
    const pipelinePackageJson = path.resolve(buildDir, 'node_modules', '@adobe', 'helix-pipeline', 'package.json');
    assertFile(pipelinePackageJson);
    const pkg = await fs.readJson(pipelinePackageJson);
    assert.equal(pkg.version, version);
  });
});<|MERGE_RESOLUTION|>--- conflicted
+++ resolved
@@ -118,14 +118,7 @@
       assert.deepEqual(ret, {
         body: "<!DOCTYPE html><html>\n\t<head>\n\t\t<title>Example</title>\n\t\t<link rel=\"related\" href=\"/welcome.txt\">\n\t</head>\n\t<body>\n\t\tNothing happens here, yet.\n\n\t\t<h1>Here are a few things I know:</h1>\n\t\t<dl>\n\t\t\t<dt>Requested Content</dt>\n\t\t\t<dd><code>/README.md</code></dd>\n\n\t\t\t<dt>Title</dt>\n\t\t\t<dd><code>foo</code></dd>\n\t\t</dl>\n\t\t<!-- anyway, here's the full content-->\n\t\t<main>\n\t\t<h1 id=\"foo\">foo</h1>\n\t\t</main>\n\t</body>\n</html>",
         headers: {
-<<<<<<< HEAD
-          'content-type': 'text/html;charset=UTF-8',
-          link: '</welcome.txt>; rel="related"',
-          'surrogate-key': 'o8y/soib3WfdwqXW',
-          'x-invocation-id': '1234',
-=======
           'Content-Type': 'text/html',
->>>>>>> 33cf8f16
         },
         statusCode: 200,
       });
