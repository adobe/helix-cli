--- conflicted
+++ resolved
@@ -46,12 +46,8 @@
     mockDeploy.withFastlyNamespace.returnsThis();
     mockDeploy.withCreatePackages.returnsThis();
     mockDeploy.withAddStrain.returnsThis();
-<<<<<<< HEAD
-=======
-    mockDeploy.withStatic.returnsThis();
     mockDeploy.withMinify.returnsThis();
     mockDeploy.withResolveGitRefService.returnsThis();
->>>>>>> 2e3983c0
     mockDeploy.run.returnsThis();
 
     // disable static functions as well to avoid shelljs executions.
