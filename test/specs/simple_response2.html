<html>
	<head>
		<title>Example</title>
	</head>
	<body>
		Something happened! I'm New!

		<h1>Here are a few things I know:</h1>
		<dl>
<<<<<<< HEAD
			<dt>Requested path</dt>
=======
			<dt>Requested resource</dt>
>>>>>>> 46366eea
			<dd><code>/index.html</code></dd>

			<dt>Title</dt>
			<dd><code>Soup Demo Test</code></dd>
		</dl>
	</body>
</html><|MERGE_RESOLUTION|>--- conflicted
+++ resolved
@@ -7,11 +7,7 @@
 
 		<h1>Here are a few things I know:</h1>
 		<dl>
-<<<<<<< HEAD
-			<dt>Requested path</dt>
-=======
 			<dt>Requested resource</dt>
->>>>>>> 46366eea
 			<dd><code>/index.html</code></dd>
 
 			<dt>Title</dt>
