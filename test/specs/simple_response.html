--- conflicted
+++ resolved
@@ -10,43 +10,23 @@
                 <dl>
                         <dt>Requested Content</dt>
                         <dd><code>/index.md</code></dd>
-
-<<<<<<< HEAD
-    <dt>Title</dt>
-    <dd><code>Soup Demo Test</code></dd>
-</dl>
-<!-- anyway, here's the full content-->
-<main>
-    <h1 id="soup-demo-test">Soup Demo Test</h1>
-    <p>This is rendered using
-        <del>Sightly</del>
-        HTL.
-    </p>
-    <div class="admonition-note">
-        <p><strong>note</strong>
-            This is a note. Who’d have noted?</p>
-    </div>
-    <p></p>
-    <script>alert('hello');</script>
-</main>
-</body>
-=======
                         <dt>Title</dt>
                         <dd><code>Soup Demo Test</code></dd>
                 </dl>
                 <!-- anyway, here's the full content-->
                 <main>
-                <h1 id="soup-demo-test">Soup Demo Test</h1>
-<p>This is rendered using <del>Sightly</del> HTL.</p>
-<div class="admonition-note">
-<p><strong>note</strong>
-This is a note. Who’d have noted?</p>
-</div>
-<p></p>
-<script>
-  alert('hello');
-</script>
+                        <h1 id="soup-demo-test">Soup Demo Test</h1>
+                        <p>This is rendered using <del>Sightly</del> HTL.</p>
+                        <div class="admonition-note">
+                                <p>
+                                        <strong>note</strong>
+                                        This is a note. Who’d have noted?
+                                </p>
+                        </div>
+                        <p></p>
+                        <script>
+                          alert('hello');
+                        </script>
                 </main>
         </body>
->>>>>>> a38126dd
 </html>