--- conflicted
+++ resolved
@@ -18,11 +18,11 @@
 /**
  * Fetches the git metadata
  */
-async function collectMetadata(owner, repo, ref, path, logger) {
+async function collectMetadata(req, logger) {
   const options = {
-    uri: `https://api.github.com/repos/${owner}/${
-      repo
-    }/commits?path=${path}&sha=${ref}`,
+    uri: `https://api.github.com/repos/${req.params.owner}/${
+      req.params.repo
+    }/commits?path=${req.params.path}&sha=${req.params.ref}`,
     headers: {
       'User-Agent': 'Request-Promise',
     },
@@ -68,9 +68,8 @@
 // module.exports.pre is a function (taking next as an argument)
 // that returns a function (with payload, secrets, logger as arguments)
 // that calls next (after modifying the payload a bit)
-async function pre(payload, action) {
-  const { logger, request: req } = action;
-  const { params } = req;
+async function pre(payload, config) {
+  const { logger } = config;
   try {
     const myPayload = Object.assign({}, payload);
 
@@ -78,13 +77,7 @@
     myPayload.resource.contextPath = 'myinjectedcontextpath';
 
     logger.debug('collecting metadata');
-<<<<<<< HEAD
-    const gitmeta = await collectMetadata(
-      params.owner, params.repo, params.ref, params.path, logger,
-    );
-=======
     const gitmeta = await collectMetadata(config.request, logger);
->>>>>>> 46366eea
 
     logger.debug('Metadata has arrived');
     payload.resource.gitmetadata = gitmeta;
