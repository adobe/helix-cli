/*
 * Copyright 2018 Adobe. All rights reserved.
 * This file is licensed to you under the Apache License, Version 2.0 (the "License");
 * you may not use this file except in compliance with the License. You may obtain a copy
 * of the License at http://www.apache.org/licenses/LICENSE-2.0
 *
 * Unless required by applicable law or agreed to in writing, software distributed under
 * the License is distributed on an "AS IS" BASIS, WITHOUT WARRANTIES OR REPRESENTATIONS
 * OF ANY KIND, either express or implied. See the License for the specific language
 * governing permissions and limitations under the License.
 */

/* eslint-env mocha */

const Replay = require('replay');
const fs = require('fs-extra');
const path = require('path');
const assert = require('assert');
const { createTestRoot } = require('./utils.js');
const PublishCommand = require('../src/publish.cmd');
const strainconfig = require('../src/strain-config-utils');

// disable replay for this test
Replay.mode = 'bloody';
Replay.fixtures = path.resolve(__dirname, 'fixtures');

let FASTLY_AUTH = '---';
const FASTLY_NAMESPACE = '5mNJ6qXkeETj7FyLtRuWl5';
let WSK_AUTH = 'nope';
let WSK_NAMESPACE = '---';

const SRC_STRAINS = path.resolve(__dirname, 'fixtures/strains.yaml');

describe('hlx strain #unit', () => {
  it('makeRegexp() #unit', () => {
    const globs1 = ['*.htl', '*.js'];
    assert.equal(PublishCommand.makeRegexp(globs1), '^.*\\.htl$|^.*\\.js$');

    const globs2 = ['test/**', 'test*.js'];
    assert.equal(PublishCommand.makeRegexp(globs2), '^test\\/.*$|^test.*\\.js$');
  });
});

describe('Dynamic Strain (VCL) generation', () => {
  it('getStrainResolutionVCL generates VLC for empty strains', () => {
    const strainfile = strainconfig.load(fs.readFileSync(path.resolve(__dirname, 'fixtures/empty.yaml'), 'utf-8'));
    const vclfile = fs.readFileSync(path.resolve(__dirname, 'fixtures/empty.vcl')).toString();
    assert.equal(vclfile, PublishCommand.getStrainResolutionVCL(strainfile));
  });

  it('getStrainResolutionVCL generates VLC for non-existing conditions strains', () => {
    const strainfile = strainconfig.load(fs.readFileSync(path.resolve(__dirname, 'fixtures/default.yaml'), 'utf-8'));
    const vclfile = fs.readFileSync(path.resolve(__dirname, 'fixtures/default.vcl')).toString();
    assert.equal(vclfile, PublishCommand.getStrainResolutionVCL(strainfile));
  });

  it('getStrainResolutionVCL generates VLC for simple conditions strains', () => {
    const strainfile = strainconfig.load(fs.readFileSync(path.resolve(__dirname, 'fixtures/simple-condition.yaml'), 'utf-8'));
    const vclfile = fs.readFileSync(path.resolve(__dirname, 'fixtures/simple-condition.vcl')).toString();
    // console.log(PublishCommand.getStrainResolutionVCL(strainfile));
    assert.equal(vclfile.trim(), PublishCommand.getStrainResolutionVCL(strainfile).trim());
  });

  it('getStrainResolutionVCL generates VLC for URL-based conditions', () => {
    const strainfile = strainconfig.load(fs.readFileSync(path.resolve(__dirname, 'fixtures/urls.yaml'), 'utf-8'));
    const vclfile = fs.readFileSync(path.resolve(__dirname, 'fixtures/urls.vcl')).toString();
    // console.log(PublishCommand.getStrainResolutionVCL(strainfile));
    assert.equal(vclfile.trim(), PublishCommand.getStrainResolutionVCL(strainfile).trim());
  });
});

describe('Dynamic Version (VCL) generation', () => {
  it('Version VCL', () => {
    const vclfile = fs.readFileSync(path.resolve(__dirname, 'fixtures/dynamic-version.vcl')).toString();
    assert.equal(vclfile.trim(), PublishCommand.getXVersionExtensionVCL('A', 'B', 'C').trim());
  });
});

<<<<<<< HEAD
describe('hlx publish (Integration)', function suite() {
  this.timeout(10000);
=======
describe('Dynamic Parameter (VCL) generation', () => {
  it('getStrainParametersVCL generates VLC for empty strains', () => {
    const strainfile = strainconfig.load(fs.readFileSync(path.resolve(__dirname, 'fixtures/empty.yaml')));
    const vclfile = fs.readFileSync(path.resolve(__dirname, 'fixtures/empty-params.vcl')).toString();
    assert.equal(vclfile, PublishCommand.getStrainParametersVCL(strainfile));
  });

  it('getStrainParametersVCL generates VLC for default strain', () => {
    const strainfile = strainconfig.load(fs.readFileSync(path.resolve(__dirname, 'fixtures/default-params.yaml')));
    const vclfile = fs.readFileSync(path.resolve(__dirname, 'fixtures/default-params.vcl')).toString();
    assert.equal(vclfile, PublishCommand.getStrainParametersVCL(strainfile));
  });

  it('getStrainParametersVCL generates VLC for all strains with params', () => {
    const strainfile = strainconfig.load(fs.readFileSync(path.resolve(__dirname, 'fixtures/some-params.yaml')));
    const vclfile = fs.readFileSync(path.resolve(__dirname, 'fixtures/some-params.vcl')).toString();
    assert.equal(vclfile, PublishCommand.getStrainParametersVCL(strainfile));
  });

  it('getStrainParametersVCL generates VLC for all strains with params even without defaults', () => {
    const strainfile = strainconfig.load(fs.readFileSync(path.resolve(__dirname, 'fixtures/no-default-params.yaml')));
    const vclfile = fs.readFileSync(path.resolve(__dirname, 'fixtures/no-default-params.vcl')).toString();
    assert.equal(vclfile, PublishCommand.getStrainParametersVCL(strainfile));
  });
});

describe('hlx strain (Integration)', function suite() {
  this.timeout(50000);
>>>>>>> 9a0e3cfb

  let hlxDir;
  let dstStrains;
  let replayheaders;

  beforeEach(async () => {
    // if you need to re-record the test:
    // - change the mode in the next line to `record`
    // - set the FASTLY_AUTH, WSK_AUTH and WSK_NAMESPACE environment vars
    // - change the FASTLY_NAMESPACE here in the code
    // - run `npm run record`
    // - commit the changes

    if (process.env.MODE === 'record') {
      ({ FASTLY_AUTH, WSK_AUTH, WSK_NAMESPACE } = process.env);
      if (!FASTLY_AUTH || !FASTLY_NAMESPACE || !WSK_AUTH || !WSK_NAMESPACE) {
        /* eslint-disable no-console */
        console.error('FASTLY_AUTH, WSK_AUTH, WSK_NAMESPACE environment vars');
        console.error('must be set to re-record test.');
        console.log(FASTLY_AUTH, FASTLY_NAMESPACE, WSK_AUTH, WSK_NAMESPACE);
        /* eslint-enable no-console */
        process.exit(1);
      }
      Replay.mode = 'record';
      fs.removeSync(path.resolve(__dirname, 'fixtures/api.fastly.com-443'));
    } else {
      Replay.mode = 'replay';
    }

    const testRoot = await createTestRoot();
    hlxDir = path.resolve(testRoot, '.hlx');
    dstStrains = path.resolve(hlxDir, 'strains.yaml');

    await fs.mkdirp(hlxDir);
    await fs.copyFile(SRC_STRAINS, dstStrains);
    // don't record the authorization header
    replayheaders = Replay.headers;
    Replay.headers = Replay.headers.filter(e => new RegExp(e).toString() !== new RegExp(/^body/).toString());
  });

  afterEach(async () => {
    Replay.mode = 'bloody';
    Replay.headers = replayheaders;
  });

  it('Publish Strains on an existing Service Config', async () => {
    const cmd = new PublishCommand()
      .withStrainFile(dstStrains)
      .withFastlyAuth(FASTLY_AUTH)
      .withFastlyNamespace(FASTLY_NAMESPACE)
      .withWskHost('adobeioruntime.net')
      .withWskAuth(WSK_AUTH)
      .withWskNamespace(WSK_NAMESPACE);

    // current version must 1
    const beforeVersion = await cmd.getCurrentVersion();
    assert.equal(beforeVersion, 1);

    await cmd.run();

    // current version must be 2 now
    const afterVersion = await cmd.getCurrentVersion();
    assert.equal(afterVersion, 2);

    // VCL version can be computed and must contain X-Version and '<current version=2> |'
    const vclVersion = await cmd.getVersionVCLSection();
    assert.notEqual(vclVersion.indexOf('X-Version ='), -1);
    assert.notEqual(vclVersion.indexOf('req.http.X-Version + "; src=2; cli='), -1);
  });

  it('Invalid strains.yaml gets rejected', () => {
    const brokenstrains = path.resolve(__dirname, 'fixtures/broken.yaml');

    try {
      new PublishCommand()
        .withStrainFile(brokenstrains)
        .withFastlyAuth(FASTLY_AUTH)
        .withFastlyNamespace(FASTLY_NAMESPACE)
        .withWskHost('adobeioruntime.net')
        .withWskAuth(WSK_AUTH)
        .withWskNamespace(WSK_NAMESPACE);
      assert.fail('Broken strains should be rejected.');
    } catch (e) {
      assert.ok(e.message);
    }
  });
});<|MERGE_RESOLUTION|>--- conflicted
+++ resolved
@@ -76,10 +76,6 @@
   });
 });
 
-<<<<<<< HEAD
-describe('hlx publish (Integration)', function suite() {
-  this.timeout(10000);
-=======
 describe('Dynamic Parameter (VCL) generation', () => {
   it('getStrainParametersVCL generates VLC for empty strains', () => {
     const strainfile = strainconfig.load(fs.readFileSync(path.resolve(__dirname, 'fixtures/empty.yaml')));
@@ -106,9 +102,8 @@
   });
 });
 
-describe('hlx strain (Integration)', function suite() {
+describe('hlx publish (Integration)', function suite() {
   this.timeout(50000);
->>>>>>> 9a0e3cfb
 
   let hlxDir;
   let dstStrains;
