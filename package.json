--- conflicted
+++ resolved
@@ -36,15 +36,9 @@
   "dependencies": {
     "@adobe/fastly-native-promises": "^1.3.2",
     "@adobe/helix-pipeline": "^1.5.0",
-<<<<<<< HEAD
     "@adobe/helix-shared": "1.3.1",
-    "@adobe/helix-simulator": "2.12.6",
-    "@adobe/parcel-plugin-htl": "2.1.8",
-=======
-    "@adobe/helix-shared": "1.3.0",
     "@adobe/helix-simulator": "2.12.8",
     "@adobe/parcel-plugin-htl": "2.1.9",
->>>>>>> 20a909c7
     "@babel/core": "^7.4.3",
     "@parcel/logger": "1.11.0",
     "@snyk/nodejs-runtime-agent": "1.44.0",
