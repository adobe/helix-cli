{
  "name": "@adobe/aem-cli",
  "version": "16.8.5",
  "description": "AEM CLI",
  "main": "index.js",
  "type": "module",
  "bin": {
    "aem": "./index.js",
    "hlx": "./index.js"
  },
  "scripts": {
    "check": "npm run lint && npm run test",
    "test": "c8 mocha",
    "test-ci-win": "npx mocha --reporter xunit test --reporter-options output=junit/test.xml -t 5000",
    "lint": "eslint .",
    "semantic-release": "semantic-release",
    "semantic-release-dry": "semantic-release --dry-run --branches $CI_BRANCH",
    "prepare": "husky"
  },
  "mocha": {
    "require": "test/setup-env.js",
    "recursive": "true",
    "reporter": "mocha-multi-reporters",
    "reporter-options": "configFile=.mocha-multi.json",
    "loader": "esmock"
  },
  "repository": {
    "type": "git",
    "url": "https://github.com/adobe/helix-cli.git"
  },
  "author": "",
  "license": "Apache-2.0",
  "bugs": {
    "url": "https://github.com/adobe/helix-cli/issues"
  },
  "homepage": "https://github.com/adobe/helix-cli#readme",
  "engines": {
    "node": ">=18"
  },
  "dependencies": {
    "@adobe/fetch": "4.1.11",
    "@adobe/helix-log": "6.0.5",
    "@adobe/helix-shared-config": "11.0.13",
    "@adobe/helix-shared-git": "3.0.17",
    "@adobe/helix-shared-indexer": "2.2.2",
    "camelcase": "8.0.0",
    "chalk-template": "1.1.0",
    "chokidar": "4.0.3",
    "compression": "1.7.5",
    "cookie": "1.0.2",
    "cookie-parser": "1.4.7",
    "dotenv": "16.4.7",
    "express": "4.21.2",
    "faye-websocket": "0.11.4",
    "fs-extra": "11.2.0",
    "glob": "11.0.0",
    "glob-to-regexp": "0.4.1",
    "hast-util-select": "6.0.3",
    "http-proxy-agent": "7.0.2",
    "https-proxy-agent": "7.0.6",
    "ignore": "7.0.0",
    "ini": "5.0.0",
<<<<<<< HEAD
    "isomorphic-git": "1.27.2",
    "jose": "5.9.6",
=======
    "isomorphic-git": "1.27.3",
>>>>>>> 98abbc18
    "livereload-js": "4.0.2",
    "node-fetch": "3.3.2",
    "open": "10.1.0",
    "progress": "2.0.3",
    "proxy-agent": "6.5.0",
    "proxy-from-env": "1.1.0",
    "rehype-parse": "9.0.1",
    "semver": "7.6.3",
    "shelljs": "0.8.5",
    "unified": "11.0.5",
    "uuid": "11.0.3",
    "yargs": "17.7.2"
  },
  "devDependencies": {
    "@adobe/eslint-config-helix": "2.0.8",
    "@adobe/helix-shared-dom": "2.0.8",
    "@semantic-release/changelog": "6.0.3",
    "@semantic-release/git": "10.0.1",
    "c8": "10.1.3",
    "eslint": "8.57.1",
    "esmock": "2.6.9",
    "husky": "9.1.7",
    "junit-report-builder": "5.1.1",
    "lint-staged": "15.3.0",
    "mocha": "11.0.1",
    "mocha-multi-reporters": "1.5.1",
    "nock": "13.5.6",
    "semantic-release": "24.2.1",
    "semantic-release-discord-bot": "^1.1.0",
    "sinon": "19.0.2"
  },
  "lint-staged": {
    "*.js": "eslint"
  }
}<|MERGE_RESOLUTION|>--- conflicted
+++ resolved
@@ -60,12 +60,8 @@
     "https-proxy-agent": "7.0.6",
     "ignore": "7.0.0",
     "ini": "5.0.0",
-<<<<<<< HEAD
-    "isomorphic-git": "1.27.2",
+    "isomorphic-git": "1.27.3",
     "jose": "5.9.6",
-=======
-    "isomorphic-git": "1.27.3",
->>>>>>> 98abbc18
     "livereload-js": "4.0.2",
     "node-fetch": "3.3.2",
     "open": "10.1.0",
