--- conflicted
+++ resolved
@@ -78,12 +78,8 @@
     "eslint": "6.8.0",
     "eslint-plugin-header": "3.0.0",
     "eslint-plugin-import": "2.20.0",
-<<<<<<< HEAD
-    "ghooks": "^2.0.4",
-    "jsdom": "15.2.1",
-=======
+    "ghooks": "2.0.4",
     "jsdom": "16.0.0",
->>>>>>> 7787f1af
     "lint-staged": "9.5.0",
     "mocha": "7.0.0",
     "mocha-junit-reporter": "1.23.2",
