{
  "name": "@adobe/helix-cli",
  "version": "4.4.4",
  "description": "Project Helix CLI",
  "main": "index.js",
  "bin": {
    "hlx": "./index.js"
  },
  "scripts": {
    "check": "npm run lint && npm run test",
    "test": "nyc --lines 90 --reporter=text --reporter=lcov mocha -t 5000",
    "test-ci": "circleci tests glob 'test/test*.js' | circleci tests split --split-by=timings | xargs nyc --reporter=text --reporter=lcov mocha -R mocha-junit-reporter -t 5000 && codecov",
    "lint": "./node_modules/.bin/eslint .",
    "lint-ci": "circleci tests glob 'src/**/*.js' 'test/**/*.js' | circleci tests split | xargs eslint",
    "semantic-release": "semantic-release",
    "commit": "git-cz",
    "snyk-protect": "snyk protect",
    "prepare": "npm run snyk-protect"
  },
  "repository": {
    "type": "git",
    "url": "https://github.com/adobe/helix-cli"
  },
  "author": "",
  "license": "Apache-2.0",
  "bugs": {
    "url": "https://github.com/adobe/project-helix/issues"
  },
  "homepage": "https://github.com/adobe/project-helix#readme",
  "peerDependencies": {
    "isomorphic-git": "0.x"
  },
  "engines": {
    "node": ">=8.9 <9.0 || >=10.0 < 11.0"
  },
  "dependencies": {
    "@adobe/fastly-native-promises": "^1.3.2",
    "@adobe/helix-pipeline": "3.6.0",
<<<<<<< HEAD
    "@adobe/helix-shared": "1.5.0",
    "@adobe/helix-simulator": "2.12.12",
=======
    "@adobe/helix-shared": "1.4.0",
    "@adobe/helix-simulator": "2.12.13",
>>>>>>> 0ef388cb
    "@adobe/htlengine": "3.2.0",
    "@babel/core": "^7.4.5",
    "@parcel/logger": "1.11.0",
    "@snyk/nodejs-runtime-agent": "1.45.1",
    "archiver": "3.0.0",
    "camelcase": "^5.3.1",
    "chalk": "2.4.2",
    "chokidar": "^3.0.0",
    "dotenv": "^8.0.0",
    "fs-extra": "8.0.1",
    "glob": "7.1.4",
    "glob-to-regexp": "0.4.1",
    "hyperscript": "^2.0.2",
    "ignore": "^5.1.0",
    "ini": "^1.3.5",
    "junit-report-builder": "1.3.1",
    "lodash": "4.17.11",
    "mime-types": "2.1.24",
    "object-hash": "1.3.0",
    "open": "6.3.0",
    "openwhisk": "3.19.0",
    "parcel-bundler": "1.12.3",
    "postcss": "^7.0.16",
    "postcss-url": "^8.0.0",
    "postcss-value-parser": "^4.0.0",
    "progress": "2.0.1",
    "request": "2.87.0",
    "request-promise-native": "1.0.7",
    "sanitizer": "^0.1.3",
    "semver": "^6.0.0",
    "shelljs": "0.8.2",
    "snyk": "1.179.0",
    "source-map": "0.7.3",
    "uri-js": "4.2.2",
    "uuid": "3.3.2",
    "webpack": "4.34.0",
    "yargs": "13.2.2"
  },
  "devDependencies": {
    "@adobe/helix-testutils": "^0.2.0",
    "@pollyjs/adapter-fetch": "^2.4.0",
    "@pollyjs/adapter-node-http": "^2.4.0",
    "@pollyjs/core": "^2.4.0",
    "@pollyjs/persister-fs": "^2.1.0",
    "@semantic-release/changelog": "^3.0.2",
    "@semantic-release/git": "^7.0.8",
    "@semantic-release/github": "^5.2.10",
    "codecov": "3.5.0",
    "commitizen": "^3.0.7",
    "cz-conventional-changelog": "^2.1.0",
    "eslint": "5.16.0",
    "eslint-config-airbnb": "17.1.0",
    "eslint-plugin-header": "3.0.0",
    "eslint-plugin-import": "2.17.3",
    "eslint-plugin-jsx-a11y": "6.1.1",
    "eslint-plugin-react": "7.13.0",
    "js-yaml": "3.13.1",
    "jsdom": "^15.0.0",
    "lint-staged": "^8.1.5",
    "mocha": "6.1.4",
    "mocha-junit-reporter": "1.23.0",
    "mocha-parallel-tests": "2.2.0",
    "nock": "10.0.6",
    "nyc": "14.1.1",
    "proxyquire": "^2.1.0",
    "semantic-release": "^15.13.12",
    "sinon": "7.3.2",
    "unzip2": "0.2.5"
  },
  "snyk": true,
  "lint-staged": {
    "*.js": "eslint"
  },
  "config": {
    "commitizen": {
      "path": "node_modules/cz-conventional-changelog"
    },
    "ghooks": {
      "pre-commit": "npx lint-staged"
    }
  }
}<|MERGE_RESOLUTION|>--- conflicted
+++ resolved
@@ -36,13 +36,8 @@
   "dependencies": {
     "@adobe/fastly-native-promises": "^1.3.2",
     "@adobe/helix-pipeline": "3.6.0",
-<<<<<<< HEAD
     "@adobe/helix-shared": "1.5.0",
-    "@adobe/helix-simulator": "2.12.12",
-=======
-    "@adobe/helix-shared": "1.4.0",
     "@adobe/helix-simulator": "2.12.13",
->>>>>>> 0ef388cb
     "@adobe/htlengine": "3.2.0",
     "@babel/core": "^7.4.5",
     "@parcel/logger": "1.11.0",
