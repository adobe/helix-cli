{
  "name": "@adobe/helix-cli",
  "version": "2.2.5",
  "description": "Project Helix CLI",
  "main": "index.js",
  "bin": {
    "hlx": "./index.js"
  },
  "scripts": {
    "check": "npm run lint && npm run test",
    "test": "nyc --reporter=text --reporter=lcov mocha -t 5000",
    "test-ci": "circleci tests glob 'test/test*.js' | circleci tests split --split-by=timings | xargs nyc --reporter=text --reporter=lcov mocha -R mocha-junit-reporter -t 5000 && codecov",
    "lint": "./node_modules/.bin/eslint .",
    "lint-ci": "circleci tests glob 'src/**/*.js' 'test/**/*.js' | circleci tests split | xargs eslint",
    "semantic-release": "semantic-release",
    "commit": "git-cz",
    "snyk-protect": "snyk protect",
    "prepare": "npm run snyk-protect"
  },
  "repository": {
    "type": "git",
    "url": "https://github.com/adobe/helix-cli"
  },
  "author": "",
  "license": "Apache-2.0",
  "bugs": {
    "url": "https://github.com/adobe/project-helix/issues"
  },
  "homepage": "https://github.com/adobe/project-helix#readme",
  "peerDependencies": {
    "isomorphic-git": "0.x"
  },
  "engines": {
    "node": ">=8.9 <9.0 || >=10.0 < 11.0"
  },
  "dependencies": {
    "@adobe/fastly-native-promises": "^1.3.2",
    "@adobe/helix-pipeline": "^1.5.0",
    "@adobe/helix-shared": "1.3.0",
<<<<<<< HEAD
    "@adobe/helix-simulator": "2.12.6",
=======
    "@adobe/helix-simulator": "2.12.8",
>>>>>>> 4faf4def
    "@adobe/parcel-plugin-htl": "2.1.9",
    "@babel/core": "^7.4.3",
    "@parcel/logger": "1.11.0",
    "@snyk/nodejs-runtime-agent": "1.44.0",
    "ajv": "^6.10.0",
    "archiver": "3.0.0",
    "camelcase": "^5.3.1",
    "chalk": "2.4.2",
    "chokidar": "^3.0.0",
    "decompress": "4.2.0",
    "dotenv": "^8.0.0",
    "fs-extra": "8.0.0",
    "glob": "7.1.4",
    "glob-to-regexp": "0.4.1",
    "ignore": "^5.1.0",
    "ini": "^1.3.5",
    "junit-report-builder": "1.3.1",
    "lodash": "4.17.11",
    "mime-types": "2.1.24",
    "object-hash": "1.3.0",
    "openwhisk": "3.19.0",
    "opn": "6.0.0",
    "parcel-bundler": "1.12.3",
    "postcss": "^7.0.16",
    "postcss-url": "^8.0.0",
    "postcss-value-parser": "^3.3.1",
    "progress": "2.0.1",
    "request": "2.87.0",
    "request-promise-native": "1.0.7",
    "sanitizer": "^0.1.3",
    "semver": "^6.0.0",
    "shelljs": "0.8.2",
    "snyk": "1.163.3",
    "source-map": "0.7.3",
    "triple-beam": "1.3.0",
    "uri-js": "4.2.2",
    "uuid": "3.3.2",
    "webpack": "4.31.0",
    "yargs": "13.2.2"
  },
  "devDependencies": {
    "@adobe/helix-testutils": "^0.2.0",
    "@pollyjs/adapter-fetch": "^2.4.0",
    "@pollyjs/adapter-node-http": "^2.4.0",
    "@pollyjs/core": "^2.4.0",
    "@pollyjs/persister-fs": "^2.1.0",
    "@semantic-release/changelog": "^3.0.2",
    "@semantic-release/git": "^7.0.8",
    "@semantic-release/github": "^5.2.10",
    "codecov": "3.4.0",
    "commitizen": "^3.0.7",
    "cz-conventional-changelog": "^2.1.0",
    "eslint": "5.16.0",
    "eslint-config-airbnb": "17.1.0",
    "eslint-plugin-header": "3.0.0",
    "eslint-plugin-import": "2.17.2",
    "eslint-plugin-jsx-a11y": "6.1.1",
    "eslint-plugin-react": "7.13.0",
    "js-yaml": "3.13.1",
    "jsdom": "^15.0.0",
    "less": "3.8.1",
    "lint-staged": "^8.1.5",
    "micromatch": "^4.0.2",
    "mocha": "6.1.4",
    "mocha-junit-reporter": "1.22.0",
    "mocha-parallel-tests": "2.1.0",
    "nock": "10.0.6",
    "nyc": "14.1.1",
    "proxyquire": "^2.1.0",
    "semantic-release": "^15.13.3",
    "sinon": "7.3.2",
    "unzip2": "0.2.5"
  },
  "snyk": true,
  "lint-staged": {
    "*.js": "eslint"
  },
  "config": {
    "commitizen": {
      "path": "node_modules/cz-conventional-changelog"
    },
    "ghooks": {
      "pre-commit": "npx lint-staged"
    }
  }
}<|MERGE_RESOLUTION|>--- conflicted
+++ resolved
@@ -37,11 +37,7 @@
     "@adobe/fastly-native-promises": "^1.3.2",
     "@adobe/helix-pipeline": "^1.5.0",
     "@adobe/helix-shared": "1.3.0",
-<<<<<<< HEAD
-    "@adobe/helix-simulator": "2.12.6",
-=======
     "@adobe/helix-simulator": "2.12.8",
->>>>>>> 4faf4def
     "@adobe/parcel-plugin-htl": "2.1.9",
     "@babel/core": "^7.4.3",
     "@parcel/logger": "1.11.0",
