--- conflicted
+++ resolved
@@ -38,13 +38,8 @@
   "dependencies": {
     "@adobe/fetch": "4.0.10",
     "@adobe/helix-log": "6.0.0",
-<<<<<<< HEAD
-    "@adobe/helix-shared-config": "^1.7.23",
-    "@adobe/helix-shared-git": "^1.1.4",
-=======
     "@adobe/helix-shared-config": "10.1.1",
     "@adobe/helix-shared-git": "3.0.0",
->>>>>>> 131aa498
     "@adobe/helix-shared-indexer": "2.0.6",
     "camelcase": "7.0.1",
     "chalk-template": "1.0.0",
