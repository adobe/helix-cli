--- conflicted
+++ resolved
@@ -36,13 +36,8 @@
     "@adobe/fastly-native-promises": "^1.3.2",
     "@adobe/helix-pipeline": "1.3.1",
     "@adobe/helix-shared": "0.10.3",
-<<<<<<< HEAD
-    "@adobe/helix-simulator": "2.11.3",
+    "@adobe/helix-simulator": "2.12.0",
     "@adobe/parcel-plugin-htl": "2.1.2",
-=======
-    "@adobe/helix-simulator": "2.12.0",
-    "@adobe/parcel-plugin-htl": "2.1.0",
->>>>>>> 7479726f
     "@parcel/logger": "1.11.0",
     "@snyk/nodejs-runtime-agent": "1.42.1",
     "ajv": "^6.10.0",
