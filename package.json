--- conflicted
+++ resolved
@@ -24,30 +24,21 @@
   "homepage": "https://github.com/adobe/project-helix#readme",
   "dependencies": {
     "@adobe/git-server": "0.0.1-SNAPSHOT.6",
-<<<<<<< HEAD
-    "@adobe/parcel-plugin-htl": "^0.4.0-SNAPSHOT.90",
-    "@adobe/petridish": "^1.0.1-SNAPSHOT.29",
     "bluebird": "^3.5.1",
-=======
     "@adobe/htlengine": "^1.0.2-SNAPSHOT.68",
     "@adobe/hypermedia-pipeline": "^0.3.2-SNAPSHOT.74",
     "@adobe/openwhisk-loggly-wrapper": "^0.2.0-SNAPSHOT.35",
     "@adobe/parcel-plugin-htl": "^0.4.0-SNAPSHOT.136",
     "@adobe/petridish": "^1.0.3-SNAPSHOT.68",
->>>>>>> 27dcc2bf
     "chalk": "^2.4.1",
     "fs-extra": "^6.0.1",
     "glob": "^7.1.2",
     "js-yaml": "^3.12.0",
     "object-hash": "^1.3.0",
     "openwhisk": "https://github.com/trieloff/incubator-openwhisk-client-js.git",
-<<<<<<< HEAD
-    "parcel-bundler": "^1.9.3",
     "request": "^2.87.0",
     "request-promise": "^4.2.2",
-=======
     "parcel-bundler": "^1.9.4",
->>>>>>> 27dcc2bf
     "shelljs": "^0.8.2",
     "snyk": "^1.88.1",
     "yargs": "^11.0.0"
