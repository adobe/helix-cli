--- conflicted
+++ resolved
@@ -90,12 +90,7 @@
     "eslint-plugin-import": "2.14.0",
     "eslint-plugin-jsx-a11y": "6.1.1",
     "eslint-plugin-react": "7.12.4",
-<<<<<<< HEAD
-    "js-yaml": "^3.13.0",
-=======
-    "istanbul": "1.1.0-alpha.1",
-    "js-yaml": "^3.13.1",
->>>>>>> 07b8c3e2
+    "js-yaml": "3.13.1",
     "less": "3.8.1",
     "lint-staged": "^8.1.5",
     "mocha": "6.1.2",
