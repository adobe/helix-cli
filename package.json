--- conflicted
+++ resolved
@@ -32,11 +32,7 @@
   },
   "homepage": "https://github.com/adobe/helix-cli#readme",
   "engines": {
-<<<<<<< HEAD
     "node": ">=14"
-=======
-    "node": ">=12.11.1 <16.14"
->>>>>>> 431f6584
   },
   "dependencies": {
     "@adobe/helix-fetch": "3.0.0",
