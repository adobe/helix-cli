--- conflicted
+++ resolved
@@ -38,11 +38,8 @@
     "glob": "^7.1.2",
     "glob-to-regexp": "^0.4.0",
     "js-yaml": "^3.12.0",
-<<<<<<< HEAD
     "mime-types": "^2.1.20",
-=======
     "lodash": "^4.17.10",
->>>>>>> f971c453
     "object-hash": "^1.3.0",
     "openwhisk": "3.17.0",
     "opn": "^5.3.0",
