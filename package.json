--- conflicted
+++ resolved
@@ -1,10 +1,6 @@
 {
   "name": "@adobe/petridish",
-<<<<<<< HEAD
-  "version": "1.4.3",
-=======
   "version": "1.4.3-pre.1",
->>>>>>> 9add6a95
   "description": "Helix Testing Environment",
   "repository": "https://github.com/adobe/petridish",
   "main": "src/index.js",
