{
  "name": "@adobe/helix-cli",
  "version": "0.13.9-pre.3",
  "description": "Project Helix CLI",
  "main": "index.js",
  "bin": {
    "hlx": "./index.js"
  },
  "scripts": {
    "check": "npm run lint && npm run test",
    "test": "nyc mocha -t 5000",
    "junit": "mocha -R mocha-junit-reporter -t 5000",
    "lint": "./node_modules/.bin/eslint .",
    "preversion": "npm run junit",
    "postversion": "git push origin master --follow-tags",
    "delete-git-tag": "git tag -d v$npm_package_version && git push origin :v$npm_package_version"
  },
  "repository": {
    "type": "git",
    "url": "https://github.com/adobe/helix-cli"
  },
  "author": "",
  "license": "Apache-2.0",
  "bugs": {
    "url": "https://github.com/adobe/project-helix/issues"
  },
  "homepage": "https://github.com/adobe/project-helix#readme",
  "peerDependencies": {
    "isomorphic-git": "0.x"
  },
  "dependencies": {
    "@adobe/fastly-native-promises": "^1.3.2",
    "@adobe/helix-pipeline": "1.0.2",
    "@adobe/helix-shared": "0.8.0",
<<<<<<< HEAD
    "@adobe/helix-simulator": "2.10.4",
    "@adobe/parcel-plugin-htl": "2.0.3",
=======
    "@adobe/helix-simulator": "2.10.6",
    "@adobe/parcel-plugin-htl": "2.0.2",
>>>>>>> a68c952e
    "@parcel/logger": "1.11.0",
    "@snyk/nodejs-runtime-agent": "1.42.1",
    "archiver": "3.0.0",
    "calibre": "1.2.3",
    "chalk": "2.4.2",
    "chokidar": "^2.0.4",
    "decompress": "4.2.0",
    "fs-extra": "7.0.0",
    "glob": "7.1.2",
    "glob-to-regexp": "0.4.0",
    "ignore": "^5.0.5",
    "ini": "^1.3.5",
    "junit-report-builder": "1.3.1",
    "lodash": "4.17.11",
    "mime-types": "2.1.22",
    "object-hash": "1.3.0",
    "openwhisk": "3.18.0",
    "opn": "5.3.0",
    "parcel-bundler": "1.12.0",
    "progress": "2.0.1",
    "request": "2.87.0",
    "request-promise-native": "1.0.7",
    "shelljs": "0.8.2",
    "snyk": "1.136.1",
    "source-map": "0.7.3",
    "triple-beam": "1.3.0",
    "uri-js": "4.2.2",
    "uuid": "3.3.2",
    "webpack": "4.29.6",
    "yargs": "13.2.2"
  },
  "devDependencies": {
    "@adobe/helix-testutils": "^0.2.0",
    "@pollyjs/adapter-fetch": "^2.3.0",
    "@pollyjs/adapter-node-http": "^2.3.0",
    "@pollyjs/core": "^2.3.0",
    "@pollyjs/persister-fs": "^2.1.0",
    "ajv": "6.10.0",
    "codecov": "3.2.0",
    "eslint": "5.15.1",
    "eslint-config-airbnb": "17.1.0",
    "eslint-plugin-header": "3.0.0",
    "eslint-plugin-import": "2.14.0",
    "eslint-plugin-jsx-a11y": "6.1.1",
    "eslint-plugin-react": "7.12.4",
    "istanbul": "1.1.0-alpha.1",
    "less": "3.8.1",
    "mocha": "6.0.2",
    "mocha-junit-reporter": "1.17.0",
    "mocha-parallel-tests": "2.0.3",
    "nock": "^10.0.6",
    "nyc": "13.3.0",
    "proxyquire": "^2.1.0",
    "sinon": "7.2.7",
    "unzip2": "0.2.5"
  },
  "snyk": true
}<|MERGE_RESOLUTION|>--- conflicted
+++ resolved
@@ -32,13 +32,8 @@
     "@adobe/fastly-native-promises": "^1.3.2",
     "@adobe/helix-pipeline": "1.0.2",
     "@adobe/helix-shared": "0.8.0",
-<<<<<<< HEAD
-    "@adobe/helix-simulator": "2.10.4",
+    "@adobe/helix-simulator": "2.10.6",
     "@adobe/parcel-plugin-htl": "2.0.3",
-=======
-    "@adobe/helix-simulator": "2.10.6",
-    "@adobe/parcel-plugin-htl": "2.0.2",
->>>>>>> a68c952e
     "@parcel/logger": "1.11.0",
     "@snyk/nodejs-runtime-agent": "1.42.1",
     "archiver": "3.0.0",
