{
  "name": "@adobe/helix-cli",
<<<<<<< HEAD
  "version": "0.4.0",
=======
  "version": "0.3.3-pre.3",
>>>>>>> f971c453
  "description": "Project Helix CLI",
  "main": "index.js",
  "bin": {
    "hlx": "./index.js"
  },
  "scripts": {
    "test": "nyc mocha --exit",
    "lint": "./node_modules/.bin/eslint .",
    "snyk-protect": "snyk protect",
    "prepare": "npm run snyk-protect",
    "preversion": "npm test",
    "postversion": "git push origin master --follow-tags",
    "delete-git-tag": "git tag -d v$npm_package_version && git push origin :v$npm_package_version"
  },
  "repository": {
    "type": "git",
    "url": "https://github.com/adobe/helix-cli"
  },
  "author": "",
  "license": "Apache-2.0",
  "bugs": {
    "url": "https://github.com/adobe/project-helix/issues"
  },
  "homepage": "https://github.com/adobe/project-helix#readme",
  "dependencies": {
    "@adobe/git-server": "^0.9.0",
    "@adobe/htlengine": "^1.0.2-SNAPSHOT.68",
    "@adobe/hypermedia-pipeline": "^0.3.2-SNAPSHOT.74",
    "@adobe/openwhisk-loggly-wrapper": "^0.2.0-SNAPSHOT.35",
    "@adobe/parcel-plugin-htl": "0.7.0",
    "@adobe/petridish": "^1.1.0",
<<<<<<< HEAD
=======
    "archiver": "^3.0.0",
    "calibre": "^1.1.1",
>>>>>>> f971c453
    "chalk": "^2.4.1",
    "decompress": "^4.2.0",
    "fs-extra": "^7.0.0",
    "glob": "^7.1.2",
    "glob-to-regexp": "^0.4.0",
    "js-yaml": "^3.12.0",
<<<<<<< HEAD
    "mime-types": "^2.1.20",
=======
    "lodash": "^4.17.10",
>>>>>>> f971c453
    "object-hash": "^1.3.0",
    "openwhisk": "3.17.0",
    "opn": "^5.3.0",
    "parcel-bundler": "^1.9.7",
    "request": "^2.87.0",
    "request-promise-native": "^1.0.5",
    "shelljs": "^0.8.2",
    "snyk": "^1.88.1",
    "uri-js": "^4.2.2",
    "yargs": "^11.0.0"
  },
  "devDependencies": {
    "ajv": "^6.5.3",
    "codecov": "^3.0.2",
    "eslint": "^5.4.0",
    "eslint-config-airbnb": "^17.1.0",
    "eslint-plugin-header": "^2.0.0",
    "eslint-plugin-import": "^2.14.0",
    "eslint-plugin-jsx-a11y": "^6.1.1",
    "eslint-plugin-react": "^7.11.0",
    "istanbul": "^1.1.0-alpha.1",
    "less": "^3.8.1",
    "mocha": "^5.2.0",
    "mocha-junit-reporter": "^1.17.0",
    "mocha-parallel-tests": "^2.0.3",
    "nyc": "^12.0.2",
    "replay": "^2.3.0",
    "request-promise": "^4.2.2",
    "sinon": "^6.1.0",
    "unzip": "^0.1.11",
    "uuid": "^3.3.2",
    "winston": "^3.0.0"
  },
  "snyk": true
}<|MERGE_RESOLUTION|>--- conflicted
+++ resolved
@@ -1,10 +1,6 @@
 {
   "name": "@adobe/helix-cli",
-<<<<<<< HEAD
   "version": "0.4.0",
-=======
-  "version": "0.3.3-pre.3",
->>>>>>> f971c453
   "description": "Project Helix CLI",
   "main": "index.js",
   "bin": {
@@ -13,8 +9,6 @@
   "scripts": {
     "test": "nyc mocha --exit",
     "lint": "./node_modules/.bin/eslint .",
-    "snyk-protect": "snyk protect",
-    "prepare": "npm run snyk-protect",
     "preversion": "npm test",
     "postversion": "git push origin master --follow-tags",
     "delete-git-tag": "git tag -d v$npm_package_version && git push origin :v$npm_package_version"
@@ -36,22 +30,16 @@
     "@adobe/openwhisk-loggly-wrapper": "^0.2.0-SNAPSHOT.35",
     "@adobe/parcel-plugin-htl": "0.7.0",
     "@adobe/petridish": "^1.1.0",
-<<<<<<< HEAD
-=======
     "archiver": "^3.0.0",
     "calibre": "^1.1.1",
->>>>>>> f971c453
     "chalk": "^2.4.1",
     "decompress": "^4.2.0",
     "fs-extra": "^7.0.0",
     "glob": "^7.1.2",
     "glob-to-regexp": "^0.4.0",
     "js-yaml": "^3.12.0",
-<<<<<<< HEAD
     "mime-types": "^2.1.20",
-=======
     "lodash": "^4.17.10",
->>>>>>> f971c453
     "object-hash": "^1.3.0",
     "openwhisk": "3.17.0",
     "opn": "^5.3.0",
