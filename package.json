{
  "name": "@adobe/helix-cli",
  "version": "4.0.3",
  "description": "Project Helix CLI",
  "main": "index.js",
  "bin": {
    "hlx": "./index.js"
  },
  "scripts": {
    "check": "npm run lint && npm run test",
    "test": "nyc --lines 90 --reporter=text --reporter=lcov mocha -t 5000",
    "test-ci": "circleci tests glob 'test/test*.js' | circleci tests split --split-by=timings | xargs nyc --reporter=text --reporter=lcov mocha -R mocha-junit-reporter -t 5000 && codecov",
    "lint": "./node_modules/.bin/eslint .",
    "lint-ci": "circleci tests glob 'src/**/*.js' 'test/**/*.js' | circleci tests split | xargs eslint",
    "semantic-release": "semantic-release",
    "commit": "git-cz",
    "snyk-protect": "snyk protect",
    "prepare": "npm run snyk-protect"
  },
  "repository": {
    "type": "git",
    "url": "https://github.com/adobe/helix-cli"
  },
  "author": "",
  "license": "Apache-2.0",
  "bugs": {
    "url": "https://github.com/adobe/project-helix/issues"
  },
  "homepage": "https://github.com/adobe/project-helix#readme",
  "peerDependencies": {
    "isomorphic-git": "0.x"
  },
  "engines": {
    "node": ">=8.9 <9.0 || >=10.0 < 11.0"
  },
  "dependencies": {
    "@adobe/fastly-native-promises": "^1.3.2",
<<<<<<< HEAD
    "@adobe/helix-pipeline": "^2.1.1",
    "@adobe/helix-shared": "1.3.1",
=======
    "@adobe/helix-pipeline": "^2.0.0",
    "@adobe/helix-shared": "1.3.2",
>>>>>>> 4eea2c0c
    "@adobe/helix-simulator": "2.12.10",
    "@adobe/parcel-plugin-htl": "2.1.10",
    "@babel/core": "^7.4.5",
    "@parcel/logger": "1.11.0",
    "@snyk/nodejs-runtime-agent": "1.45.1",
    "ajv": "^6.10.0",
    "archiver": "3.0.0",
    "camelcase": "^5.3.1",
    "chalk": "2.4.2",
    "chokidar": "^3.0.0",
    "decompress": "4.2.0",
    "dotenv": "^8.0.0",
    "fs-extra": "8.0.1",
    "glob": "7.1.4",
    "glob-to-regexp": "0.4.1",
    "ignore": "^5.1.0",
    "ini": "^1.3.5",
    "junit-report-builder": "1.3.1",
    "lodash": "4.17.11",
    "mime-types": "2.1.24",
    "object-hash": "1.3.0",
    "openwhisk": "3.19.0",
    "opn": "6.0.0",
    "parcel-bundler": "1.12.3",
    "postcss": "^7.0.16",
    "postcss-url": "^8.0.0",
    "postcss-value-parser": "^3.3.1",
    "progress": "2.0.1",
    "request": "2.87.0",
    "request-promise-native": "1.0.7",
    "sanitizer": "^0.1.3",
    "semver": "^6.0.0",
    "shelljs": "0.8.2",
    "snyk": "1.167.2",
    "source-map": "0.7.3",
    "triple-beam": "1.3.0",
    "uri-js": "4.2.2",
    "uuid": "3.3.2",
    "webpack": "4.32.1",
    "yargs": "13.2.2"
  },
  "devDependencies": {
    "@adobe/helix-testutils": "^0.2.0",
    "@pollyjs/adapter-fetch": "^2.4.0",
    "@pollyjs/adapter-node-http": "^2.4.0",
    "@pollyjs/core": "^2.4.0",
    "@pollyjs/persister-fs": "^2.1.0",
    "@semantic-release/changelog": "^3.0.2",
    "@semantic-release/git": "^7.0.8",
    "@semantic-release/github": "^5.2.10",
    "codecov": "3.5.0",
    "commitizen": "^3.0.7",
    "cz-conventional-changelog": "^2.1.0",
    "eslint": "5.16.0",
    "eslint-config-airbnb": "17.1.0",
    "eslint-plugin-header": "3.0.0",
    "eslint-plugin-import": "2.17.3",
    "eslint-plugin-jsx-a11y": "6.1.1",
    "eslint-plugin-react": "7.13.0",
    "js-yaml": "3.13.1",
    "jsdom": "^15.0.0",
    "less": "3.8.1",
    "lint-staged": "^8.1.5",
    "micromatch": "^4.0.2",
    "mocha": "6.1.4",
    "mocha-junit-reporter": "1.22.0",
    "mocha-parallel-tests": "2.1.0",
    "nock": "10.0.6",
    "nyc": "14.1.1",
    "proxyquire": "^2.1.0",
    "semantic-release": "^15.13.12",
    "sinon": "7.3.2",
    "unzip2": "0.2.5"
  },
  "snyk": true,
  "lint-staged": {
    "*.js": "eslint"
  },
  "config": {
    "commitizen": {
      "path": "node_modules/cz-conventional-changelog"
    },
    "ghooks": {
      "pre-commit": "npx lint-staged"
    }
  }
}<|MERGE_RESOLUTION|>--- conflicted
+++ resolved
@@ -35,13 +35,8 @@
   },
   "dependencies": {
     "@adobe/fastly-native-promises": "^1.3.2",
-<<<<<<< HEAD
     "@adobe/helix-pipeline": "^2.1.1",
-    "@adobe/helix-shared": "1.3.1",
-=======
-    "@adobe/helix-pipeline": "^2.0.0",
     "@adobe/helix-shared": "1.3.2",
->>>>>>> 4eea2c0c
     "@adobe/helix-simulator": "2.12.10",
     "@adobe/parcel-plugin-htl": "2.1.10",
     "@babel/core": "^7.4.5",
