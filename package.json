--- conflicted
+++ resolved
@@ -37,13 +37,8 @@
     "@adobe/fastly-native-promises": "^1.3.2",
     "@adobe/helix-pipeline": "^2.1.1",
     "@adobe/helix-shared": "1.3.2",
-<<<<<<< HEAD
     "@adobe/helix-simulator": "2.12.12",
-    "@adobe/parcel-plugin-htl": "2.1.10",
-=======
-    "@adobe/helix-simulator": "2.12.11",
     "@adobe/parcel-plugin-htl": "2.1.11",
->>>>>>> 25770907
     "@babel/core": "^7.4.5",
     "@parcel/logger": "1.11.0",
     "@snyk/nodejs-runtime-agent": "1.45.1",
