{
  "name": "@adobe/helix-cli",
  "version": "4.0.0",
  "description": "Project Helix CLI",
  "main": "index.js",
  "bin": {
    "hlx": "./index.js"
  },
  "scripts": {
    "check": "npm run lint && npm run test",
    "test": "nyc --lines 90 --reporter=text --reporter=lcov mocha -t 5000",
    "test-ci": "circleci tests glob 'test/test*.js' | circleci tests split --split-by=timings | xargs nyc --reporter=text --reporter=lcov mocha -R mocha-junit-reporter -t 5000 && codecov",
    "lint": "./node_modules/.bin/eslint .",
    "lint-ci": "circleci tests glob 'src/**/*.js' 'test/**/*.js' | circleci tests split | xargs eslint",
    "semantic-release": "semantic-release",
    "commit": "git-cz",
    "snyk-protect": "snyk protect",
    "prepare": "npm run snyk-protect"
  },
  "repository": {
    "type": "git",
    "url": "https://github.com/adobe/helix-cli"
  },
  "author": "",
  "license": "Apache-2.0",
  "bugs": {
    "url": "https://github.com/adobe/project-helix/issues"
  },
  "homepage": "https://github.com/adobe/project-helix#readme",
  "peerDependencies": {
    "isomorphic-git": "0.x"
  },
  "engines": {
    "node": ">=8.9 <9.0 || >=10.0 < 11.0"
  },
  "dependencies": {
    "@adobe/fastly-native-promises": "^1.3.2",
    "@adobe/helix-pipeline": "^2.0.0",
<<<<<<< HEAD
    "@adobe/helix-shared": "1.3.2",
    "@adobe/helix-simulator": "2.12.9",
    "@adobe/parcel-plugin-htl": "2.1.9",
    "@babel/core": "^7.4.3",
=======
    "@adobe/helix-shared": "1.3.1",
    "@adobe/helix-simulator": "2.12.10",
    "@adobe/parcel-plugin-htl": "2.1.10",
    "@babel/core": "^7.4.5",
>>>>>>> b4d9fae9
    "@parcel/logger": "1.11.0",
    "@snyk/nodejs-runtime-agent": "1.45.1",
    "ajv": "^6.10.0",
    "archiver": "3.0.0",
    "camelcase": "^5.3.1",
    "chalk": "2.4.2",
    "chokidar": "^3.0.0",
    "decompress": "4.2.0",
    "dotenv": "^8.0.0",
    "fs-extra": "8.0.1",
    "glob": "7.1.4",
    "glob-to-regexp": "0.4.1",
    "ignore": "^5.1.0",
    "ini": "^1.3.5",
    "junit-report-builder": "1.3.1",
    "lodash": "4.17.11",
    "mime-types": "2.1.24",
    "object-hash": "1.3.0",
    "openwhisk": "3.19.0",
    "opn": "6.0.0",
    "parcel-bundler": "1.12.3",
    "postcss": "^7.0.16",
    "postcss-url": "^8.0.0",
    "postcss-value-parser": "^3.3.1",
    "progress": "2.0.1",
    "request": "2.87.0",
    "request-promise-native": "1.0.7",
    "sanitizer": "^0.1.3",
    "semver": "^6.0.0",
    "shelljs": "0.8.2",
    "snyk": "1.167.2",
    "source-map": "0.7.3",
    "triple-beam": "1.3.0",
    "uri-js": "4.2.2",
    "uuid": "3.3.2",
    "webpack": "4.32.1",
    "yargs": "13.2.2"
  },
  "devDependencies": {
    "@adobe/helix-testutils": "^0.2.0",
    "@pollyjs/adapter-fetch": "^2.4.0",
    "@pollyjs/adapter-node-http": "^2.4.0",
    "@pollyjs/core": "^2.4.0",
    "@pollyjs/persister-fs": "^2.1.0",
    "@semantic-release/changelog": "^3.0.2",
    "@semantic-release/git": "^7.0.8",
    "@semantic-release/github": "^5.2.10",
    "codecov": "3.5.0",
    "commitizen": "^3.0.7",
    "cz-conventional-changelog": "^2.1.0",
    "eslint": "5.16.0",
    "eslint-config-airbnb": "17.1.0",
    "eslint-plugin-header": "3.0.0",
    "eslint-plugin-import": "2.17.3",
    "eslint-plugin-jsx-a11y": "6.1.1",
    "eslint-plugin-react": "7.13.0",
    "js-yaml": "3.13.1",
    "jsdom": "^15.0.0",
    "less": "3.8.1",
    "lint-staged": "^8.1.5",
    "micromatch": "^4.0.2",
    "mocha": "6.1.4",
    "mocha-junit-reporter": "1.22.0",
    "mocha-parallel-tests": "2.1.0",
    "nock": "10.0.6",
    "nyc": "14.1.1",
    "proxyquire": "^2.1.0",
    "semantic-release": "^15.13.12",
    "sinon": "7.3.2",
    "unzip2": "0.2.5"
  },
  "snyk": true,
  "lint-staged": {
    "*.js": "eslint"
  },
  "config": {
    "commitizen": {
      "path": "node_modules/cz-conventional-changelog"
    },
    "ghooks": {
      "pre-commit": "npx lint-staged"
    }
  }
}<|MERGE_RESOLUTION|>--- conflicted
+++ resolved
@@ -36,17 +36,10 @@
   "dependencies": {
     "@adobe/fastly-native-promises": "^1.3.2",
     "@adobe/helix-pipeline": "^2.0.0",
-<<<<<<< HEAD
     "@adobe/helix-shared": "1.3.2",
-    "@adobe/helix-simulator": "2.12.9",
-    "@adobe/parcel-plugin-htl": "2.1.9",
-    "@babel/core": "^7.4.3",
-=======
-    "@adobe/helix-shared": "1.3.1",
     "@adobe/helix-simulator": "2.12.10",
     "@adobe/parcel-plugin-htl": "2.1.10",
     "@babel/core": "^7.4.5",
->>>>>>> b4d9fae9
     "@parcel/logger": "1.11.0",
     "@snyk/nodejs-runtime-agent": "1.45.1",
     "ajv": "^6.10.0",
