/*
 * Copyright 2018 Adobe. All rights reserved.
 * This file is licensed to you under the Apache License, Version 2.0 (the "License");
 * you may not use this file except in compliance with the License. You may obtain a copy
 * of the License at http://www.apache.org/licenses/LICENSE-2.0
 *
 * Unless required by applicable law or agreed to in writing, software distributed under
 * the License is distributed on an "AS IS" BASIS, WITHOUT WARRANTIES OR REPRESENTATIONS
 * OF ANY KIND, either express or implied. See the License for the specific language
 * governing permissions and limitations under the License.
 */

/* eslint no-unused-vars: ["error", { "argsIgnorePattern": "^_" }] */

const fs = require('fs-extra');
const request = require('request-promise-native');
const chalk = require('chalk');
const path = require('path');
const URI = require('uri-js');
const glob = require('glob-to-regexp');
const { toBase64 } = require('request/lib/helpers');
<<<<<<< HEAD
const ProgressBar = require('progress');
const { GitUtils } = require('@adobe/petridish');
=======
const { GitUtils } = require('@adobe/helix-shared');
>>>>>>> 09045227
const strainconfig = require('./strain-config-utils');
const include = require('./include-util');
const useragent = require('./user-agent-util');
const cli = require('./cli-util');
const AbstractCommand = require('./abstract.cmd.js');

const HELIX_VCL_DEFAULT_FILE = path.resolve(__dirname, '../layouts/fastly/helix.vcl');

class PublishCommand extends AbstractCommand {
  constructor(logger) {
    super(logger);
    this._wsk_auth = null;
    this._wsk_namespace = null;
    this._wsk_host = null;
    this._fastly_namespace = null;
    this._fastly_auth = null;
    this._dryRun = false;
    this._strainFile = path.resolve(process.cwd(), '.hlx', 'strains.json');
    this._strains = null;
    this._vclFile = path.resolve(process.cwd(), '.hlx', 'helix.vcl');

    this._service = null;
    this._options = {
      headers: {
        'User-Agent': useragent,
        Accept: 'application/json',
      },
      json: true,
    };

    this._version = null;

    this._dictionaries = {
      secrets: null,
      strain_action_roots: null,
      strain_owners: null,
      strain_refs: null,
      strain_repos: null,
      strain_root_paths: null,
      strain_github_static_repos: null,
      strain_github_static_owners: null,
      strain_github_static_refs: null,
      strain_github_static_magic: null,
      strain_github_static_root: null,
      strain_index_files: null,
      strain_allow: null,
      strain_deny: null,
    };

    this._backends = {
      GitHub: {
        hostname: 'raw.githubusercontent.com',
        error_threshold: 0,
        first_byte_timeout: 15000,
        weight: 100,
        address: 'raw.githubusercontent.com',
        connect_timeout: 1000,
        name: 'GitHub',
        port: 443,
        between_bytes_timeout: 10000,
        shield: 'iad-va-us',
        ssl_cert_hostname: 'githubusercontent.com',
        max_conn: 200,
        use_ssl: true,
      },
      AdobeRuntime: {
        hostname: 'adobeioruntime.net',
        error_threshold: 0,
        first_byte_timeout: 60000,
        weight: 100,
        address: 'adobeioruntime.net',
        connect_timeout: 1000,
        name: 'AdobeRuntime',
        port: 443,
        between_bytes_timeout: 10000,
        shield: 'iad-va-us',
        ssl_cert_hostname: 'adobeioruntime.net',
        max_conn: 200,
        use_ssl: true,
      },
    };
  }

  tick(ticks = 1, message) {
    this.progressBar().tick(ticks);
    if (message) {
      this.log.maybe(message);
    }
  }

  progressBar() {
    if (this._bar) {
      return this._bar;
    }

    // number of backends
    const backends = Object.keys(this._backends).length;
    // number of dictionaries
    const dictionaries = Object.keys(this._dictionaries).length;
    // number of non-strain-specific dictionaries
    const staticdictionaries = 1;
    const strains = this._strains.length;
    const vclfiles = 3;
    const extrarequests = 4;

    const ticks = backends
      + dictionaries
      + (strains * (dictionaries - staticdictionaries))
      + vclfiles
      + extrarequests;
    this._bar = new ProgressBar('publishing [:bar] :etas', { total: ticks, width: 50, renderThrottle: 1 });

    return this._bar;
  }

  async loadStrains() {
    const content = await fs.readFile(this._strainFile, 'utf-8');
    this._strains = strainconfig.load(content);
    if (this._strains.filter(strain => strain.name === 'default').length !== 1) {
      throw new Error(`${this._strainFile} must include one strain 'default'`);
    }
  }

  withWskHost(value) {
    this._wsk_host = value;
    return this;
  }

  withWskAuth(value) {
    this._wsk_auth = value;
    return this;
  }

  withWskNamespace(value) {
    this._wsk_namespace = value;
    return this;
  }

  withFastlyNamespace(value) {
    this._fastly_namespace = value;
    return this;
  }

  withFastlyAuth(value) {
    this._fastly_auth = value;
    this._options.headers['Fastly-Key'] = value;
    return this;
  }

  withDryRun(value) {
    this._dryRun = value;
    return this;
  }

  withStrainFile(value) {
    this._strainFile = value;
    return this;
  }

  withVclFile(value) {
    this._vclFile = value;
    return this;
  }

  /**
   * Prepares a request to the Fastly API for the current service, using a given path extension
   * @param {String} pathext the path extension
   */
  options(pathext) {
    return Object.assign({ uri: `https://api.fastly.com/service/${this._fastly_namespace}${pathext}` }, this._options);
  }

  /**
   * Prepares a request to the Fastly APU for the current version of the current service,
   * using a given path extension
   * @param {String} pathext the path extension
   */
  async version(pathext) {
    const ver = await this.getCurrentVersion();
    return this.options(`/version/${ver}${pathext}`);
  }

  /**
   * Prepares a PUT request to the Fastly API, setting a given value for a given path extension
   */
  putOpts(pathext, value) {
    const ver = this.options(pathext);
    return Object.assign({
      method: 'PUT',
      form: {
        item_value: value,
      },
    }, ver);
  }

  /**
   * Prepares a DELETE request to the Fastly API, removing a given value for a given path extension
   */
  deleteOpts(pathext) {
    const ver = this.options(pathext);
    return Object.assign({
      method: 'DELETE',
    }, ver);
  }

  /**
   * Prepares a GET request to the Fastly API, removing a given value for a given path extension
   */
  getOpts(pathext) {
    const ver = this.options(pathext);
    return Object.assign({
      method: 'GET',
    }, ver);
  }

  /**
   * Prepares a PUT request to the Fastly API at the latest service version
   */
  async putVersionOpts(pathext) {
    const ver = await this.version(pathext);
    return Object.assign({ method: 'PUT' }, ver);
  }

  /**
   * Pulls the service configuration from the Fastly API
   * @param {boolean} refresh
   */
  async getService(refresh) {
    if (!this._service || refresh) {
      try {
        this._service = await request(this.options(''));
      } catch (e) {
        this.log.error('Unable to get service', e);
        throw e;
      }
    }
    return this._service;
  }

  /**
   * Determines the latest version of the service
   */
  async getCurrentVersion() {
    if (this._version) {
      return this._version;
    }
    const service = await this.getService();
    return [...service.versions].pop().number;
  }

  /**
   * Refreshes the map of edge dictionaries defined in the service
   */
  async getDictionaries() {
    // if there are undefined dictionaries, we have to reload them
    if (Object.values(this._dictionaries).some(e => e == null)) {
      const opts = await this.version('/dictionary');
      const dicts = await request(opts);
      Object.values(dicts).map((dict) => {
        if (!dict.deleted_at) {
          this._dictionaries[dict.name] = dict.id;
        }
        return dict.id;
      });
    }

    return this._dictionaries;
  }

  /**
   * Refreshes the map of backends defined in the service
   */
  async getBackends() {
    // if there are backends without an created_at record, they haven't
    // been fetched from the service yet
    if (Object.values(this._backends).some(e => e.created_at == null)) {
      const opts = await this.version('/backend');
      const backs = await request(opts);
      Object.values(backs).map((back) => {
        if (!back.deleted_at) {
          this._backends[back.name] = back;
        }
        return back.name;
      });
    }

    return this._backends;
  }

  /**
   * Creates edge dictionaries in the service config
   */
  async initDictionaries() {
    const dictionaries = await this.getDictionaries();
    const missingdicts = Object.entries(dictionaries)
      .filter(([_key, value]) => value === null)
      .map(([key, _value]) => key);
    const existing = Object.entries(dictionaries).length - missingdicts.length;
    this.tick(existing, `Skipping ${existing} existing dictionaries`);
    if (missingdicts.length > 0) {
      const baseopts = await this.version('/dictionary');
      missingdicts.map((dict) => {
        const opts = Object.assign({
          method: 'POST',
          form: {
            name: dict,
            write_only: true,
          },
        }, baseopts);
        return request(opts).then((r) => {
          this.tick(1, `Dictionary ${dict} created`);
          return r;
        })
          .catch((e) => {
            const message = `Dictionary ${dict} could not be created`;
            this.log.error(message, e);
            throw new Error(message, e);
          });
      });
    }
  }

  /**
   * Creates backends in the service config
   */
  async initBackends() {
    const backends = await this.getBackends();
    const missingbackends = Object.entries(backends)
      .filter(([_key, value]) => value.created_at === undefined)
      .map(([_key, value]) => value);
    const existing = Object.entries(backends).length - missingbackends.length;
    this.tick(existing, `Skipping ${existing} existing backends`);
    if (missingbackends.length > 0) {
      const baseopts = await this.version('/backend');
      return Promise.all(missingbackends.map(async (backend) => {
        const opts = Object.assign({
          method: 'POST',
          form: backend,
        }, baseopts);
        try {
          const r = await request(opts);
          this.tick(1, `Created backend ${backend.name}`);
          return r;
        } catch (e) {
          const message = `Backend ${backend.name} could not be created`;
          this.log.error(`${message}`, e);
          throw new Error(message, e);
        }
      }));
    }
    return Promise.resolve();
  }


  /**
   * Clones an existing configuration version. Returns a promise.
   */
  async cloneVersion() {
    const cloneOpts = await this.putVersionOpts('/clone');
    return request(cloneOpts).then((r) => {
      this._version = r.number;
      this.tick(1, `Cloning Service Config Version ${r.number}`);
      return Promise.resolve(this);
    })
      .catch((e) => {
        const message = 'Unable to create new service version';
        this.log.error(message, e);
        throw new Error(message, e);
      });
  }

  /**
   * Publishes the latest (cloned) service version. Returns a promise.
   */
  async publishVersion() {
    const actOpts = await this.putVersionOpts('/activate');
    return request(actOpts).then((r) => {
      this.tick(1, `Activated version ${r.number}`);
      this._version = r.number;
      return Promise.resolve(this);
    })
      .catch((e) => {
        const message = 'Unable to activate new configuration';
        this.log.error(message, e);
        throw new Error(message, e);
      });
  }

  /**
   * Sets a value in a named edge dictionary
   * @param {String} dict dictionary name
   * @param {String} key
   * @param {String} value
   */
  async putDict(dict, key, value) {
    await this.getDictionaries();
    const mydict = this._dictionaries[dict];
    if (!mydict) {
      this.log.error(`Dictionary ${dict} does not exist. Try ${Object.keys(this._dictionaries).join(', ')}`);
      return null;
    }
    if (value) {
      const opts = await this.putOpts(`/dictionary/${mydict}/item/${key}`, value);
      return request(opts);
    }
    try {
      const opts = await this.deleteOpts(`/dictionary/${mydict}/item/${key}`);
      await request(opts);
    } catch (e) {
      this.log.error(`Unknown error when deleting key ${key} from dictionary ${mydict}`, e);
    }
    return Promise.resolve();
  }

  /**
   * Creates a condition expression in VCL language that maps requests to strains.
   * @param {Strain} strain the strain to generate a condition expression for
   */
  static vclConditions(strain) {
    if (strain.url) {
      const uri = URI.parse(strain.url);
      if (uri.path && uri.path !== '/') {
        const pathname = uri.path.replace(/\/$/, '');
        return Object.assign({
          sticky: false,
          condition: `req.http.Host == "${uri.host}" && (req.url.dirname ~ "^${pathname}$" || req.url.dirname ~ "^${pathname}/")`,
          vcl: `
  set req.http.X-Dirname = regsub(req.url.dirname, "^${pathname}", "");`,
        }, strain);
      }
      return Object.assign({
        condition: `req.http.Host == "${uri.host}"`,
      }, strain);
    }
    if (strain.condition && strain.sticky === undefined) {
      return Object.assign({
        sticky: true,
      }, strain);
    }
    return strain;
  }

  /**
   * Generates VCL for strain resolution from a list of strains
   */
  static getStrainResolutionVCL(strains) {
    let retvcl = '# This file handles the strain resolution\n';
    const conditions = strains
      .map(PublishCommand.vclConditions)
      .filter(strain => strain.condition)
      .map(({
        condition, name, vcl = '', sticky = false,
      }) => `if (${condition}) {
  set req.http.X-Sticky = "${sticky}";
  set req.http.X-Strain = "${name}";${vcl}
} else `);
    if (conditions.length) {
      retvcl += conditions.join('');
      retvcl += `{
  set req.http.X-Strain = "default";
}`;
    } else {
      retvcl += 'set req.http.X-Strain = "default";\n';
    }
    return retvcl;
  }

  /**
   * Turns a list of parameter names into a regular expression string.
   * @param {Array(String)} params a list of parameter names
   */
  static makeFilter(params) {
    return `^(${[...params, 'hlx_.*'].join('|')})$`;
  }

  static makeParamWhitelist(params, indent = '') {
    return `set req.http.X-Old-Url = req.url;
set req.url = querystring.regfilter_except(req.url, "${PublishCommand.makeFilter(params)}");
set req.http.X-Encoded-Params = urlencode(req.url.qs);
set req.url = req.http.X-Old-Url;`
      .split('\n')
      .map(line => indent + line)
      .join('\n');
  }

  /**
   * Generates VCL for strain resolution from a list of strains
   */
  static getStrainParametersVCL(strains) {
    let retvcl = '# This file handles the URL parameter whitelist\n\n';
    const [defaultstrain] = strains.filter(strain => strain.name === 'default');
    if (defaultstrain && defaultstrain.params && Array.isArray(defaultstrain.params)) {
      retvcl += '# default parameters, can be overridden per strain\n';
      retvcl += PublishCommand.makeParamWhitelist(defaultstrain.params);
    }
    const otherstrains = strains
      .filter(strain => strain.name !== 'default')
      .filter(strain => strain.params && Array.isArray(strain.params));

    retvcl += otherstrains.map(({ name, params }) => `

if (req.http.X-Strain == "${name}") {
${PublishCommand.makeParamWhitelist(params, '  ')}
}
`);
    return retvcl;
  }

  static getXVersionExtensionVCL(configVersion, cliVersion, revision) {
    let retvcl = '# This section handles the strain resolution\n';

    const version = `; src=${configVersion}; cli=${cliVersion}; rev=${revision}`;

    retvcl += `set req.http.X-Version = req.http.X-Version + "${version}";\n`;

    return retvcl;
  }

  async setStrainsVCL() {
    const vcl = PublishCommand.getStrainResolutionVCL(this._strains);
    return this.transferVCL(vcl, 'strains.vcl');
  }

  async setParametersVCL() {
    const vcl = PublishCommand.getStrainParametersVCL(this._strains);
    return this.transferVCL(vcl, 'params.vcl');
  }

  async getVersionVCLSection() {
    const configVersion = await this.getCurrentVersion();
    const cliVersion = cli.getVersion();
    const revision = GitUtils.getCurrentRevision();

    return PublishCommand.getXVersionExtensionVCL(configVersion, cliVersion, revision);
  }

  async setDynamicVCL() {
    const vcl = await this.getVersionVCLSection();
    return this.transferVCL(vcl, 'dynamic.vcl');
  }

  async vclopts(name, vcl) {
    const baseopts = await this.version(`/vcl/${name}`);
    const postopts = await this.version('/vcl');
    // making a get request to probe if the VCL already exists
    return request.get(baseopts).then(() =>
      // eslint-disable-next-line implicit-arrow-linebreak
      Object.assign({
        method: 'PUT',
        form: {
          name,
          content: vcl,
        },
      }, baseopts)).catch((e) => {
      if (e.response.statusCode === 404) {
      // create new
        return Object.assign({
          method: 'POST',
          form: {
            name,
            content: vcl,
          },
        }, postopts);
      }
      return e;
    });
  }

  /**
   * Creates or updates a VCL file in the service with the given VCL code
   * @param {String} vcl code
   * @param {String} name name of the file
   * @param {boolean} isMain this the main VCL
   */
  async transferVCL(vcl, name, isMain = false) {
    const opts = await this.vclopts(name, vcl);
    return request(opts)
      .then(async (r) => {
        this.tick(1, `Uploading VCL ${name}`);
        if (isMain) {
          const mainbaseopts = await this.version(`/vcl/${name}/main`);
          const mainopts = Object.assign({ method: 'PUT' }, mainbaseopts);
          return request(mainopts).then((_s) => {
            this.tick(1, `Uploaded VCL ${name}`);
          });
        }
        return r;
      })
      .catch((e) => {
        const message = `Unable to update VCL ${name}`;
        this.log.error(message, e);
        throw new Error(message, e);
      });
  }

  /**
   * Purges the entire Fastly cache for the given service version.
   */
  async purgeAll() {
    const baseopts = this.options('/purge_all');
    const opts = Object.assign({
      method: 'POST',
    }, baseopts);
    return request(opts).then((r) => {
      this.tick(1, 'Purging entire cache');
      return r;
    })
      .catch((e) => {
        const message = 'Cache could not be purged';
        this.log.error(message, e);
        throw new Error(message, e);
      });
  }

  async initFastly() {
    return this.initBackends();
  }

  async setHelixVCL() {
    const vclfile = fs.existsSync(this._vclFile) ? this._vclFile : HELIX_VCL_DEFAULT_FILE;
    try {
      const content = include(vclfile);
      return this.transferVCL(content, 'helix.vcl', true);
    } catch (e) {
      this.log.error(`❌  Unable to set ${vclfile}`);
      throw e;
    }
  }

  showNextStep() {
    const strains = this._strains;

    const urls = strains.filter(strain => strain.url).map(strain => strain.url);
    this.progressBar().terminate();

    this.log.info(`✅  All strains have been published and version ${this._version} is now online.`);
    if (urls.length) {
      this.log.info('\nYou now access your site using:');
      this.log.info(chalk.grey(`$ curl ${urls[0]}`));
    }
  }

  /**
   * Turns a list of globs into a regular expression string.
   * @param {Array(String)} globs a list of globs
   */
  static makeRegexp(globs) {
    return globs.map(glob).map(re => re.toString().replace(/^\/|\/$/g, '')).join('|');
  }

  async _updateFastly() {
    this.progressBar();

    await this.cloneVersion();
    await this.initFastly();
    await this.initDictionaries();

    const owsecret = `Basic ${toBase64(`${this._wsk_auth}`)}`;
    const secretp = this.putDict('secrets', 'OPENWHISK_AUTH', owsecret).then((_s) => {
      this.tick(1, 'Setting OpenWhisk Authentication');
    })
      .catch((e) => {
        const message = 'OpenWhisk authentication could not be passed on';
        this.log.error(message, e);
        throw new Error(message, e);
      });

    const ownsp = this.putDict('secrets', 'OPENWHISK_NAMESPACE', this._wsk_namespace).then((_s) => {
      this.tick(1, 'Setting OpenWhisk namespace');
    })
      .catch((e) => {
        const message = 'OpenWhisk namespace could not be passed on';
        this.log.error(message, e);
        throw new Error(message, e);
      });

    const strains = this._strains;

    const strainjobs = [];
    strains.map((strain) => {
      const makeStrainjob = (dictname, strainname, strainvalue, message) => {
        if (strainvalue) {
          const job = this.putDict(dictname, strainname, strainvalue)
            .then(() => {
              this.tick(1, message);
            })
            .catch((e) => {
              const msg = 'Error setting edge dictionary value';
              this.log.error(message, e);
              throw new Error(msg, e);
            });

          strainjobs.push(job);
        }
      };

      // required
      makeStrainjob('strain_action_roots', strain.name, strain.code, '👾  Set action root');
      makeStrainjob('strain_owners', strain.name, strain.content.owner, '🏢  Set content owner');
      makeStrainjob('strain_repos', strain.name, strain.content.repo, '🌳  Set content repo');
      makeStrainjob('strain_refs', strain.name, strain.content.ref, '🏷  Set content ref');

      // optional
      makeStrainjob('strain_index_files', strain.name, strain.index, '🗂  Set directory index');
      makeStrainjob('strain_root_paths', strain.name, strain.content.root, '🌲  Set content root');

      // static
      const origin = GitUtils.getOriginURL();

      if (strain.static && strain.static.repo) {
        makeStrainjob('strain_github_static_repos', strain.name, strain.static.repo, '🌳  Set static repo');
      } else {
        makeStrainjob('strain_github_static_repos', strain.name, origin.repo, '🌳  Set static repo to current repo');
      }

      if (strain.static && strain.static.owner) {
        makeStrainjob('strain_github_static_owners', strain.name, strain.static.owner, '🏢  Set static owner');
      } else {
        makeStrainjob('strain_github_static_owners', strain.name, origin.owner, '🏢  Set static owner to current owner');
      }

      if (strain.static && strain.static.ref) {
        makeStrainjob('strain_github_static_refs', strain.name, strain.static.ref, '🏷  Set static ref');
      } else {
        // TODO: replace ref with sha for better performance and lower risk of hitting rate limits
        makeStrainjob('strain_github_static_refs', strain.name, origin.ref, '🏷  Set static ref to current ref');
      }

      if (strain.static && strain.static.root) {
        makeStrainjob('strain_github_static_root', strain.name, strain.static.root, '🌲  Set static root');
      } else {
        // skipping: no message here
        this.tick();
      }

      if (strain.static && strain.static.magic) {
        makeStrainjob('strain_github_static_magic', strain.name, strain.static.magic ? 'true' : 'false', strain.static.magic ? '🔮  Enable magic' : '⚽️  Disable magic');
      } else {
        makeStrainjob('strain_github_static_magic', strain.name, 'false', '⚽️  Disable magic');
      }

      if (strain.static && strain.static.allow) {
        const allow = PublishCommand.makeRegexp(strain.static.allow);
        makeStrainjob('strain_allow', strain.name, allow, '⚪️  Set whitelist');
      } else {
        // skipping: no message here
        this.tick();
      }

      if (strain.static && strain.static.deny) {
        const deny = PublishCommand.makeRegexp(strain.static.deny);
        makeStrainjob('strain_deny', strain.name, deny, '⚫️  Set blacklist');
      } else {
        // skipping: no message here
        this.tick();
      }
      return strain;
    });

    // wait for all dict updates to complete
    await Promise.all(strainjobs);

    // set all dependent VCL files
    await Promise.all([
      this.setStrainsVCL(),
      this.setDynamicVCL(),
      this.setParametersVCL(),
    ]);
    // then set the master VCL file
    await this.setHelixVCL();

    await secretp;
    // also wait for the openwhisk namespace
    await ownsp;
  }

  async run() {
    await this.loadStrains();
    try {
      await this._updateFastly();
      this.tick();
      await this.publishVersion();
      await this.purgeAll();

      this.showNextStep();
    } catch (e) {
      const message = 'Error while running the Publish command';
      this.log.error(message, e);
      throw new Error(message, e);
    }
  }
}
module.exports = PublishCommand;<|MERGE_RESOLUTION|>--- conflicted
+++ resolved
@@ -19,12 +19,8 @@
 const URI = require('uri-js');
 const glob = require('glob-to-regexp');
 const { toBase64 } = require('request/lib/helpers');
-<<<<<<< HEAD
 const ProgressBar = require('progress');
-const { GitUtils } = require('@adobe/petridish');
-=======
 const { GitUtils } = require('@adobe/helix-shared');
->>>>>>> 09045227
 const strainconfig = require('./strain-config-utils');
 const include = require('./include-util');
 const useragent = require('./user-agent-util');
