/*
 * Copyright 2018 Adobe. All rights reserved.
 * This file is licensed to you under the Apache License, Version 2.0 (the "License");
 * you may not use this file except in compliance with the License. You may obtain a copy
 * of the License at http://www.apache.org/licenses/LICENSE-2.0
 *
 * Unless required by applicable law or agreed to in writing, software distributed under
 * the License is distributed on an "AS IS" BASIS, WITHOUT WARRANTIES OR REPRESENTATIONS
 * OF ANY KIND, either express or implied. See the License for the specific language
 * governing permissions and limitations under the License.
 */

'use strict';

const os = require('os');
const path = require('path');

const fse = require('fs-extra');
const chalk = require('chalk');
const shell = require('shelljs');
const glob = require('glob');
const { makeLogger } = require('./log-common');

const ANSI_REGEXP = RegExp([
  '[\\u001B\\u009B][[\\]()#;?]*(?:(?:(?:[a-zA-Z\\d]*(?:;[a-zA-Z\\d]*)*)?\\u0007)',
  '(?:(?:\\d{1,4}(?:;\\d{0,4})*)?[\\dA-PRZcf-ntqry=><~]))',
].join('|'), 'g');

function execAsync(cmd) {
  return new Promise((resolve, reject) => {
    shell.exec(cmd, (code, stdout, stderr) => {
      if (code === 0) {
        resolve(0);
      } else {
        reject(stderr);
      }
    });
  });
}

class InitCommand {
  constructor(logger = makeLogger()) {
    this._logger = logger;
    this._name = '';
    this._dir = process.cwd();
    this._padding = 50;
    this._type = 'simple';
  }

  withName(name) {
    this._name = name;
    return this;
  }

  withDirectory(dir) {
    if (dir) {
      this._dir = dir;
    }
    return this;
  }

  withType(type) {
    this._type = type;
    return this;
  }

  msg(txt) {
    const dl = txt.length - txt.replace(ANSI_REGEXP, '').length;
    this._logger.info(txt.padEnd(this._padding + dl, ' ') + chalk.green('[ok]'));
  }

  async initGitRepository(dir) {
    const pwd = shell.pwd();
    try {
      shell.cd(dir);
      await execAsync('git init -q');
      await execAsync('git add -A');
<<<<<<< HEAD
      await execAsync('git commit -q -m"Initial commit."');
      this._logger.info(chalk.yellow('initializing git repository'));
=======
      // https://github.com/adobe/helix-cli/issues/280
      // bypass pre-commit and commit-msg hooks when doing initial commit (-n,--no-verify)
      await execAsync('git commit -q -n -m"Initial commit."');
      this.msg(chalk.yellow('initializing git repository'));
>>>>>>> 9a0e3cfb
    } catch (e) {
      throw Error(`Unable to initialize git repository: ${e}`);
    } finally {
      shell.cd(pwd);
    }
  }

  async run() {
    if (!this._name) {
      throw new Error('init needs name.');
    }
    if (!this._dir) {
      throw new Error('init needs directory.');
    }

    // #181 cover edge case: make sure git is properly configured
    if (!await fse.pathExists(`${os.homedir()}/.gitconfig`)) {
      throw new Error(`
It seems like Git has not yet been setup on this system. 

See https://git-scm.com/book/en/v2/Getting-Started-First-Time-Git-Setup for more information.  
`);
    }

    this._padding = this._name.length + 45;
    const projectDir = path.resolve(path.join(this._dir, this._name));
    const relPath = path.relative(process.cwd(), projectDir);
    if (await fse.pathExists(projectDir)) {
      throw new Error(`cowardly rejecting to re-initialize project: ./${relPath}`);
    }

    try {
      await fse.ensureDir(projectDir);
    } catch (e) {
      throw new Error(`Unable to create project directory: ${e}`);
    }

    const msgCreating = chalk.yellow('creating');
    const msgRelPath = chalk.gray(relPath);
    this.msg(`${msgCreating} ${msgRelPath}`);

    const project = {
      name: this._name,
    };

    function processFile(srcFile, dstFile, filter) {
      if (filter) {
        return fse.readFile(srcFile, 'utf8').then((text) => {
          const result = text.replace(/{{\s*project\.name\s*}}/g, project.name);
          return fse.outputFile(dstFile, result);
        });
      }
      return fse.copy(srcFile, dstFile);
    }

    const root = path.resolve(__dirname, '..', 'demos', this._type);
    const jobs = glob.sync('**', {
      cwd: root,
      absolute: false,
      dot: true,
      nodir: true,
    }).map((f) => {
      const srcFile = path.resolve(root, f);
      const dstName = f === '_gitignore' ? '.gitignore' : f;
      const dstFile = path.resolve(projectDir, dstName);
      const filter = f === 'index.md' || f === 'README.md' || f === 'helix-config.yaml';
      return processFile(srcFile, dstFile, filter).then(() => {
        this.msg(`${msgCreating} ${msgRelPath}/${chalk.cyan(f)}`);
      });
    });

    await Promise.all(jobs);
    await this.initGitRepository(projectDir);

    this._logger.info(chalk`
Project {cyan ${this._name}} initialized {green successfully} with a simple example.
For more examples, clone or fork one from http://github.com/adobe/project-helix/.

Next Step: start the development server and test the generated site with:
{grey $ cd ${this._name}}
{grey $ hlx up}`);
  }
}

module.exports = InitCommand;<|MERGE_RESOLUTION|>--- conflicted
+++ resolved
@@ -75,15 +75,10 @@
       shell.cd(dir);
       await execAsync('git init -q');
       await execAsync('git add -A');
-<<<<<<< HEAD
-      await execAsync('git commit -q -m"Initial commit."');
-      this._logger.info(chalk.yellow('initializing git repository'));
-=======
       // https://github.com/adobe/helix-cli/issues/280
       // bypass pre-commit and commit-msg hooks when doing initial commit (-n,--no-verify)
       await execAsync('git commit -q -n -m"Initial commit."');
-      this.msg(chalk.yellow('initializing git repository'));
->>>>>>> 9a0e3cfb
+      this._logger.info(chalk.yellow('initializing git repository'));
     } catch (e) {
       throw Error(`Unable to initialize git repository: ${e}`);
     } finally {
