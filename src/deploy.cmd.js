--- conflicted
+++ resolved
@@ -43,15 +43,8 @@
     this._enableDirty = false;
     this._dryRun = false;
     this._content = null;
-<<<<<<< HEAD
-=======
-    this._distDir = null;
-    this._staticContent = null;
-    this._cwd = process.cwd();
->>>>>>> 70634442
     this._strainFile = path.resolve(process.cwd(), '.hlx', 'strains.yaml');
   }
-
 
   static getDefaultContentURL() {
     if (fs.existsSync('helix-config.yaml')) {
@@ -148,84 +141,21 @@
     return this;
   }
 
-<<<<<<< HEAD
+  withDistDir(dist) {
+    this._distDir = dist;
+    return this;
+  }
+
+  withDirectory(dir) {
+    this._cwd = dir;
+    return this;
+  }
+
   actionName(script) {
     if (script.indexOf(path.resolve(__dirname, 'openwhisk')) === 0) {
       return `hlx--${path.basename(script, '.js')}`;
     }
     return this._prefix + path.basename(script, '.js');
-=======
-  withDistDir(dist) {
-    this._distDir = dist;
-    return this;
-  }
-
-  withDirectory(dir) {
-    this._cwd = dir;
-    return this;
-  }
-
-  /**
-   * Creates a .zip package that contains the contents to be deployed to openwhisk.
-   * @param script Filename of the main script file.
-   * @returns {Promise<any>} an object containing the action {@code name} and package file
-   *                         {@code path}.
-   */
-  async createPackage(script) {
-    return new Promise((resolve, reject) => {
-      const baseName = path.basename(script, '.js');
-      const name = this._prefix + baseName;
-      const zipFile = path.resolve(this._target, `${name}.zip`);
-      let hadErrors = false;
-
-      // create zip file for package
-      const output = fs.createWriteStream(zipFile);
-      const archive = archiver('zip');
-
-      console.log('⏳  preparing package %s: ', zipFile);
-      output.on('close', () => {
-        if (!hadErrors) {
-          console.log('    %d total bytes', archive.pointer());
-          resolve({
-            name,
-            path: zipFile,
-          });
-        }
-      });
-      archive.on('entry', (data) => {
-        console.log('    - %s', data.name);
-      });
-      archive.on('warning', (err) => {
-        console.log(`${chalk.redBright('[error] ')}File ${script} could not be read. ${err.message}`);
-        hadErrors = true;
-        reject(err);
-      });
-      archive.on('error', (err) => {
-        console.log(`${chalk.redBright('[error] ')}File ${script} could not be read. ${err.message}`);
-        hadErrors = true;
-        reject(err);
-      });
-
-      const packageJson = {
-        name,
-        version: '1.0',
-        description: `Lambda function of ${name}`,
-        main: 'main.js',
-        license: 'Apache-2.0',
-      };
-
-      archive.pipe(output);
-      archive.file(script, { name: 'main.js' });
-      if (this._staticContent === 'bundled' && baseName === 'html') {
-        archive.directory(this._distDir, 'dist');
-        archive.file(path.resolve(__dirname, 'openwhisk/server.js'), { name: 'server.js' });
-        packageJson.main = 'server.js';
-      }
-
-      archive.append(JSON.stringify(packageJson, null, '  '), { name: 'package.json' });
-      archive.finalize();
-    });
->>>>>>> 70634442
   }
 
   static getBuildVarOptions(name, value, auth, owner, repo) {
@@ -367,15 +297,13 @@
       this._prefix = `${GitUtils.getRepository()}--${GitUtils.getBranchFlag()}--`;
     }
 
-<<<<<<< HEAD
+    if (!this._distDir) {
+      this._distDir = path.resolve(this._cwd, 'dist');
+    }
+
     scripts.map((script) => {
       const name = this.actionName(script);
       console.log(`⏳  Deploying ${script} as ${name}`);
-=======
-    if (!this._distDir) {
-      this._distDir = path.resolve(this._cwd, 'dist');
-    }
->>>>>>> 70634442
 
       fs.readFile(script, { encoding: 'utf8' }, (err, action) => {
         if (!err) {
