/*
 * Copyright 2018 Adobe. All rights reserved.
 * This file is licensed to you under the Apache License, Version 2.0 (the "License");
 * you may not use this file except in compliance with the License. You may obtain a copy
 * of the License at http://www.apache.org/licenses/LICENSE-2.0
 *
 * Unless required by applicable law or agreed to in writing, software distributed under
 * the License is distributed on an "AS IS" BASIS, WITHOUT WARRANTIES OR REPRESENTATIONS
 * OF ANY KIND, either express or implied. See the License for the specific language
 * governing permissions and limitations under the License.
 */

'use strict';

const EventEmitter = require('events');
<<<<<<< HEAD
const { HelixConfig } = require('@adobe/petridish');
const { makeLogger } = require('./log-common');
=======
const { HelixConfig } = require('@adobe/helix-shared');
>>>>>>> 09045227

class AbstractCommand extends EventEmitter {
  constructor(logger) {
    super();
    this._helixConfig = new HelixConfig();
    this._initialized = false;
    this._logger = logger || makeLogger();
  }

  withDirectory(dir) {
    this._helixConfig.withDirectory(dir);
    return this;
  }

  get log() {
    return this._logger;
  }

  get directory() {
    return this._helixConfig.directory;
  }

  withConfigFile(file) {
    this._helixConfig.withConfigPath(file);
    return this;
  }

  get config() {
    if (!this._initialized) {
      throw Error('illegal access to #config before initialized');
    }
    return this._helixConfig;
  }

  async init() {
    if (!this._initialized) {
      await this._helixConfig.init();
      this._initialized = true;
    }
  }
}

module.exports = AbstractCommand;<|MERGE_RESOLUTION|>--- conflicted
+++ resolved
@@ -13,12 +13,8 @@
 'use strict';
 
 const EventEmitter = require('events');
-<<<<<<< HEAD
-const { HelixConfig } = require('@adobe/petridish');
+const { HelixConfig } = require('@adobe/helix-shared');
 const { makeLogger } = require('./log-common');
-=======
-const { HelixConfig } = require('@adobe/helix-shared');
->>>>>>> 09045227
 
 class AbstractCommand extends EventEmitter {
   constructor(logger) {
