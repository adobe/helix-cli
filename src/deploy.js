/*
 * Copyright 2018 Adobe. All rights reserved.
 * This file is licensed to you under the Apache License, Version 2.0 (the "License");
 * you may not use this file except in compliance with the License. You may obtain a copy
 * of the License at http://www.apache.org/licenses/LICENSE-2.0
 *
 * Unless required by applicable law or agreed to in writing, software distributed under
 * the License is distributed on an "AS IS" BASIS, WITHOUT WARRANTIES OR REPRESENTATIONS
 * OF ANY KIND, either express or implied. See the License for the specific language
 * governing permissions and limitations under the License.
 */

'use strict';

const yargsOpenwhisk = require('./yargs-openwhisk.js');
const yargsFastly = require('./yargs-fastly.js');
const { makeLogger } = require('./log-common.js');

module.exports = function deploy() {
  let executor;

  return {
    set executor(value) {
      executor = value;
    },
    command: 'deploy',
    desc: 'Deploy packaged functions to Adobe I/O runtime',
    builder: (yargs) => {
      yargsOpenwhisk(yargs);
      yargsFastly(yargs);
      yargs
        .option('auto', {
          describe: 'Enable auto-deployment',
          type: 'boolean',
          default: false,
          demandOption: true,
        })
        .option('dry-run', {
          alias: 'dryRun',
          describe: 'List the actions that would be created, but do not actually deploy',
          type: 'boolean',
          default: false,
        })
        .option('loggly-host', {
          alias: 'logglyHost',
          describe: 'API Host for Log Appender',
          type: 'string',
          default: 'trieloff.loggly.com',
        })
        .option('loggly-auth', {
          alias: 'logglyAuth',
          describe: 'API Key for Log Appender ($HLX_LOGGLY_AUTH)',
          type: 'string',
          default: '',
        })
        .option('circleci-auth', {
          alias: 'circleciAuth',
          describe: 'API Key for CircleCI API ($HLX_CIRCLECI_AUTH)',
          type: 'string',
          default: '',
        })
        .option('target', {
          alias: 'o',
          default: '.hlx/build',
          type: 'string',
          describe: 'Target directory of created action packages.',
        })
        .option('default', {
          describe: 'Adds a default parameter to the function',
          type: 'string',
        })
        .option('dirty', {
          describe: 'Allows deploying a working copy with uncommitted changes (dangerous)',
          type: 'boolean',
          default: false,
        })
        .option('add', {
          describe: 'Adds missing strains to the config',
          type: 'string',
        })
        .option('package', {
          describe: 'Automatically create or update outdated action packages.',
          type: 'string',
          choices: ['auto', 'ignore', 'always'],
          default: 'auto',
        })
        .option('minify', {
          describe: 'Enables minification of the final action bundle.',
          type: 'boolean',
          default: false,
        })
        .option('svc-resolve-git-ref', {
          alias: 'svcResolveGitRef',
          describe: 'Service name for git-resolve-ref service',
          type: 'string',
          default: 'helix-services/resolve-git-ref@v1',
        })
        .array('default')
        .nargs('default', 2)
        .coerce('default', arg => arg.reduce((result, value, index, array) => {
          const res = {};
          if (index % 2 === 0) {
            res[value.toUpperCase()] = array[index + 1];
          }
          return Object.assign(res, result);
        }, {}))
        .group(['auto', 'wsk-auth', 'wsk-namespace', 'default', 'dirty'], 'Deployment Options')
        .group(['wsk-host', 'loggly-host', 'loggly-auth', 'target'], 'Advanced Options')
        .group(['package', 'minify', 'target'], 'Package options')
        .check((args) => {
          if (!args.auto) {
            // single-shot deployment is easy
            return true;
          }
          const message = 'Auto-deployment requires: ';
          const missing = [];
          if (!args.circleciAuth) {
            missing.push('--circleci-auth');
          }
          if (!args.fastlyAuth) {
            missing.push('--fastly-auth');
          }
          if (!args.fastlyNamespace) {
            missing.push('--fastly-namespace');
          }
          if (!args.wskAuth) {
            missing.push('--wsk-auth');
          }
          if (!args.wskNamespace) {
            missing.push('--wsk-namespace');
          }
          if (!args.wskHost) {
            missing.push('--wsk-host');
          }
          if (missing.length === 0) {
            return true;
          }
          return new Error(message + missing.join(', '));
        })
        .help();
    },
    handler: async (argv) => {
      if (!executor) {
        // eslint-disable-next-line global-require
        const DeployCommand = require('./deploy.cmd'); // lazy load the handler to speed up execution time
        executor = new DeployCommand(makeLogger(argv));
      }

      await executor
        .withEnableAuto(argv.auto)
        .withEnableDirty(argv.dirty)
        .withWskAuth(argv.wskAuth)
        .withWskHost(argv.wskHost)
        .withWskNamespace(argv.wskNamespace)
        .withLogglyHost(argv.logglyHost)
        .withLogglyAuth(argv.logglyAuth)
        .withTarget(argv.target)
        .withDefault(argv.default)
        .withDryRun(argv.dryRun)
        .withCircleciAuth(argv.circleciAuth)
        .withFastlyAuth(argv.fastlyAuth)
        .withFastlyNamespace(argv.fastlyNamespace)
        .withCreatePackages(argv.package)
        .withAddStrain(argv.add)
<<<<<<< HEAD
=======
        .withStatic(argv.static)
        .withMinify(argv.minify)
        .withResolveGitRefService(argv.svcResolveGitRef)
>>>>>>> 2e3983c0
        .run();
    },

  };
};<|MERGE_RESOLUTION|>--- conflicted
+++ resolved
@@ -162,12 +162,8 @@
         .withFastlyNamespace(argv.fastlyNamespace)
         .withCreatePackages(argv.package)
         .withAddStrain(argv.add)
-<<<<<<< HEAD
-=======
-        .withStatic(argv.static)
         .withMinify(argv.minify)
         .withResolveGitRefService(argv.svcResolveGitRef)
->>>>>>> 2e3983c0
         .run();
     },
 
