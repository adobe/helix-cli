/*
 * Copyright 2018 Adobe. All rights reserved.
 * This file is licensed to you under the Apache License, Version 2.0 (the "License");
 * you may not use this file except in compliance with the License. You may obtain a copy
 * of the License at http://www.apache.org/licenses/LICENSE-2.0
 *
 * Unless required by applicable law or agreed to in writing, software distributed under
 * the License is distributed on an "AS IS" BASIS, WITHOUT WARRANTIES OR REPRESENTATIONS
 * OF ANY KIND, either express or implied. See the License for the specific language
 * governing permissions and limitations under the License.
 */

'use strict';

const deployCommon = require('./deploy-common');

module.exports = function deploy() {
  let executor;

  return {
    set executor(value) {
      executor = value;
    },
    command: 'deploy',
    desc: 'Deploy packaged functions to Adobe I/O runtime',
    builder: (yargs) => {
      // eslint-disable-next-line global-require
      const DeployCommand = require('./deploy.cmd'); // lazy load the handler to speed up execution time
      // eslint-disable-next-line global-require
      const GitUtils = require('./gitutils'); // lazy load the handler to speed up execution time

      deployCommon(yargs)
        .option('auto', {
          describe: 'Enable auto-deployment',
          type: 'boolean',
          default: true,
          demandOption: true,
        })
        .option('loggly-host', {
          describe: 'API Host for Log Appender',
          type: 'string',
          default: 'trieloff.loggly.com',
        })
        .option('loggly-auth', {
          describe: 'API Key for Log Appender ($HLX_LOGGLY_AUTH)',
          type: 'string',
          default: '',
        })
        .option('fastly-namespace', {
          describe: 'CDN Namespace (e.g. Fastly Service ID)',
          type: 'string',
        })
        .option('fastly-auth', {
          describe: 'API Key for Fastly API ($HLX_FASTLY_AUTH)',
          type: 'string',
          default: '',
        })
        .option('circleci-auth', {
          describe: 'API Key for CircleCI API ($HLX_CIRCLECI_AUTH)',
          type: 'string',
          default: '',
        })
        .option('target', {
          alias: 'o',
          default: '.hlx/build',
          type: 'string',
          describe: 'Target directory for compiled JS',
        })
        .option('docker', {
          default: 'trieloff/custom-ow-nodejs8:latest',
          describe: 'Docker image for Adobe I/O Runtime function',
        })
        .option('prefix', {
          alias: 'p',
          describe: 'Prefix for the deployed action name.',
          default: `${GitUtils.getRepository()}--${GitUtils.getBranchFlag()}--`,
        })
        .option('default', {
          describe: 'Adds a default parameter to the function',
          type: 'string',
        })
        .option('dirty', {
          describe: 'Allows deploying a working copy with uncommitted changes (dangerous)',
          type: 'boolean',
          default: false,
        })
        .option('content', {
          describe: 'Overrides the GitHub content URL',
          type: 'string',
          default: DeployCommand.getDefaultContentURL(),
        })
        .array('default')
        .nargs('default', 2)
        .coerce('default', arg => arg.reduce((result, value, index, array) => {
          const res = {};
          if (index % 2 === 0) {
            res[value.toUpperCase()] = array[index + 1];
          }
          return Object.assign(res, result);
        }, {}))
        .group(['auto', 'wsk-auth', 'wsk-namespace', 'default', 'dirty'], 'Deployment Options')
        .group(['wsk-host', 'loggly-host', 'loggly-auth', 'target', 'docker', 'prefix', 'content'], 'Advanced Options')
        .check((args) => {
          if (!args.auto) {
            // single-shot deployment is easy
            return true;
          }
          const message = 'Auto-deployment requires: ';
          const missing = [];
          if (!args.circleciAuth) {
            missing.push('--circleci-auth');
          }
          if (!args.fastlyAuth) {
            missing.push('--fastly-auth');
          }
          if (!args.fastlyNamespace) {
            missing.push('--fastly-namespace');
          }
          if (!args.wskAuth) {
            missing.push('--wsk-auth');
          }
          if (!args.wskNamespace) {
            missing.push('--wsk-namespace');
          }
          if (!args.wskHost) {
            missing.push('--wsk-host');
          }
          if (missing.length === 0) {
            return true;
          }
          return new Error(message + missing.join(', '));
        })
        .help();
    },
    handler: async (argv) => {
      if (!executor) {
        // eslint-disable-next-line global-require
        const DeployCommand = require('./deploy.cmd'); // lazy load the handler to speed up execution time
        executor = new DeployCommand();
      }

      await executor
        .withEnableAuto(argv.auto)
        .withEnableDirty(argv.dirty)
        .withWskAuth(argv.wskAuth)
        .withWskHost(argv.wskHost)
        .withWskNamespace(argv.wskNamespace)
        .withLogglyHost(argv.logglyHost)
        .withLogglyAuth(argv.logglyAuth)
        .withTarget(argv.target)
        .withDocker(argv.docker)
        .withPrefix(argv.prefix)
        .withDefault(argv.default)
        .withDryRun(argv.dryRun)
        .withContent(argv.content)
<<<<<<< HEAD
=======
        .withStaticContent(argv.staticContent)
        .withCircleciAuth(argv.circleciAuth)
        .withFastlyAuth(argv.fastlyAuth)
        .withFastlyNamespace(argv.fastlyNamespace)
>>>>>>> 86175609
        .run();
    },

  };
};<|MERGE_RESOLUTION|>--- conflicted
+++ resolved
@@ -153,13 +153,9 @@
         .withDefault(argv.default)
         .withDryRun(argv.dryRun)
         .withContent(argv.content)
-<<<<<<< HEAD
-=======
-        .withStaticContent(argv.staticContent)
         .withCircleciAuth(argv.circleciAuth)
         .withFastlyAuth(argv.fastlyAuth)
         .withFastlyNamespace(argv.fastlyNamespace)
->>>>>>> 86175609
         .run();
     },
 
