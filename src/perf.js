--- conflicted
+++ resolved
@@ -28,13 +28,9 @@
     command: 'perf',
     desc: 'Test performance',
     builder: (yargs) => {
-<<<<<<< HEAD
       logArgs(yargs)
-=======
-      yargs
         .env('HLX')
         .strict(false)
->>>>>>> 9c4e07fe
         .option('calibre-auth', {
           describe: 'API token from https://calibreapp.com/',
           type: 'string',
